--- conflicted
+++ resolved
@@ -35,10 +35,6 @@
         assert (
             self.server_model is not None
         ), "Model hydration has been called but no server_model is defined to hydrate"
-<<<<<<< HEAD
-
-=======
->>>>>>> 9e1097c5
         packed_parameters = parameters_to_ndarrays(self.parameters)
         # Don't need the control variates for checkpointing.
         model_ndarrays, _ = self.parameter_exchanger.unpack_parameters(packed_parameters)
