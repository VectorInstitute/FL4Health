import argparse
import os
from functools import partial
from logging import INFO
from typing import Any, Dict

import flwr as fl
<<<<<<< HEAD
from flamby.datasets.fed_isic2019 import Baseline
from flwr.common.logger import log
from flwr.server.client_manager import SimpleClientManager
=======
import numpy as np
import torch.nn as nn
from flamby.datasets.fed_isic2019 import Baseline
from flwr.common.logger import log
from flwr.common.parameter import ndarrays_to_parameters, parameters_to_ndarrays
from flwr.common.typing import Config, Metrics, Parameters, Scalar
from flwr.server.client_manager import ClientManager
from flwr.server.server import EvaluateResultsAndFailures
from flwr.server.strategy import Strategy
>>>>>>> 12c3fa48

from fl4health.checkpointing.checkpointer import BestMetricTorchCheckpointer
<<<<<<< HEAD
from fl4health.strategies.scaffold import Scaffold
from fl4health.utils.config import load_config
from research.flamby.flamby_servers.scaffold_server import ScaffoldServer
from research.flamby.utils import (
    evaluate_metrics_aggregation_fn,
    fit_config,
    fit_metrics_aggregation_fn,
    get_initial_model_parameters,
)
=======
from fl4health.client_managers.fixed_without_replacement_manager import FixedSamplingWithoutReplacementClientManager
from fl4health.parameter_exchange.packing_exchanger import ParameterExchangerWithPacking
from fl4health.parameter_exchange.parameter_packer import ParameterPackerWithControlVariates
from fl4health.server.server import FlServer
from fl4health.strategies.scaffold import Scaffold
from fl4health.utils.config import load_config


class FedIsic2019ScaffoldServer(FlServer):
    def __init__(
        self,
        client_manager: ClientManager,
        client_model: nn.Module,
        strategy: Optional[Strategy] = None,
        checkpointer: Optional[BestMetricTorchCheckpointer] = None,
    ) -> None:
        self.client_model = client_model
        # To help with model rehydration
        model_size = len(self.client_model.state_dict())
        self.parameter_exchanger = ParameterExchangerWithPacking(ParameterPackerWithControlVariates(model_size))
        super().__init__(client_manager, strategy, checkpointer=checkpointer)

    def _hydrate_model_for_checkpointing(self) -> None:
        packed_parameters = parameters_to_ndarrays(self.parameters)
        # Don't need the control variates for checkpointing.
        model_ndarrays, _ = self.parameter_exchanger.unpack_parameters(packed_parameters)
        self.parameter_exchanger.pull_parameters(model_ndarrays, self.client_model)

    def _maybe_checkpoint(self, checkpoint_metric: float) -> None:
        if self.checkpointer:
            self._hydrate_model_for_checkpointing()
            self.checkpointer.maybe_checkpoint(self.client_model, checkpoint_metric)

    def evaluate_round(
        self,
        server_round: int,
        timeout: Optional[float],
    ) -> Optional[Tuple[Optional[float], Dict[str, Scalar], EvaluateResultsAndFailures]]:
        # loss_aggregated is the aggregated validation per step loss
        # aggregated over each client (weighted by num examples)
        eval_round_results = super().evaluate_round(server_round, timeout)
        assert eval_round_results is not None
        loss_aggregated, metrics_aggregated, (results, failures) = eval_round_results
        assert loss_aggregated is not None
        self._maybe_checkpoint(loss_aggregated)

        return loss_aggregated, metrics_aggregated, (results, failures)


def fit_metrics_aggregation_fn(all_client_metrics: List[Tuple[int, Metrics]]) -> Metrics:
    # This function is run by the server to aggregate metrics returned by each clients fit function
    # NOTE: The first value of the tuple is number of examples for FedAvg
    total_examples, aggregated_metrics = metric_aggregation(all_client_metrics)
    return normalize_metrics(total_examples, aggregated_metrics)


def evaluate_metrics_aggregation_fn(all_client_metrics: List[Tuple[int, Metrics]]) -> Metrics:
    # This function is run by the server to aggregate metrics returned by each clients evaluate function
    # NOTE: The first value of the tuple is number of examples for FedAvg
    total_examples, aggregated_metrics = metric_aggregation(all_client_metrics)
    return normalize_metrics(total_examples, aggregated_metrics)


def get_initial_model_parameters(client_model: nn.Module) -> Parameters:
    # Initializing the model parameters on the server side.
    model_weights = [val.cpu().numpy() for _, val in client_model.state_dict().items()]
    parameters = ndarrays_to_parameters(model_weights)
    return parameters


def get_initial_model_information(client_model: nn.Module) -> Tuple[Parameters, Parameters]:
    # Initializing the model parameters on the server side.
    model_weights = [val.cpu().numpy() for _, val in client_model.state_dict().items()]
    # Initializing the control variates to zero, as suggested in the originalq scaffold paper
    control_variates = [np.zeros_like(val.data) for val in client_model.parameters() if val.requires_grad]
    return ndarrays_to_parameters(model_weights), ndarrays_to_parameters(control_variates)


def fit_config(
    local_steps: int,
    n_server_rounds: int,
    current_round: int,
) -> Config:
    return {
        "local_steps": local_steps,
        "n_server_rounds": n_server_rounds,
        "current_server_round": current_round,
    }
>>>>>>> 12c3fa48


def main(
    config: Dict[str, Any], server_address: str, checkpoint_stub: str, run_name: str, server_learning_rate: float
) -> None:
    # This function will be used to produce a config that is sent to each client to initialize their own environment
    fit_config_fn = partial(
        fit_config,
        config["local_steps"],
        config["n_server_rounds"],
    )

    checkpoint_dir = os.path.join(checkpoint_stub, run_name)
    checkpoint_name = "server_best_model.pkl"
    checkpointer = BestMetricTorchCheckpointer(checkpoint_dir, checkpoint_name)

    client_manager = FixedSamplingWithoutReplacementClientManager()
    client_model = Baseline()

    initial_parameters, initial_control_variates = get_initial_model_information(client_model)

    strategy = Scaffold(
        fraction_fit=1.0,
        fraction_evaluate=1.0,
        # Server waits for min_available_clients before starting FL rounds
        min_available_clients=config["n_clients"],
        on_fit_config_fn=fit_config_fn,
        # We use the same fit config function, as nothing changes for eval
        on_evaluate_config_fn=fit_config_fn,
        fit_metrics_aggregation_fn=fit_metrics_aggregation_fn,
        evaluate_metrics_aggregation_fn=evaluate_metrics_aggregation_fn,
        initial_parameters=initial_parameters,
        learning_rate=server_learning_rate,
        initial_control_variates=initial_control_variates,
    )

    server = ScaffoldServer(client_manager, client_model, strategy, checkpointer)

    fl.server.start_server(
        server=server,
        server_address=server_address,
        config=fl.server.ServerConfig(num_rounds=config["n_server_rounds"]),
    )

    log(INFO, f"Best Aggregated (Weighted) Loss seen by the Server: \n{checkpointer.best_metric}")

    # Shutdown the server gracefully
    server.shutdown()


if __name__ == "__main__":
    parser = argparse.ArgumentParser(description="FL Server Main")
    parser.add_argument(
        "--artifact_dir",
        action="store",
        type=str,
        help="Path to save server artifacts such as logs and model checkpoints",
        required=True,
    )
    parser.add_argument(
        "--run_name",
        action="store",
        help="Name of the run, model checkpoints will be saved under a subfolder with this name",
        required=True,
    )
    parser.add_argument(
        "--config_path",
        action="store",
        type=str,
        help="Path to configuration file.",
        default="config.yaml",
    )
    parser.add_argument(
        "--server_address",
        action="store",
        type=str,
        help="Server Address to be used to communicate with the clients",
        default="0.0.0.0:8080",
    )
    parser.add_argument(
        "--server_learning_rate",
        action="store",
        type=float,
        help="Learning rate for server side",
        required=True,
    )
    args = parser.parse_args()

    config = load_config(args.config_path)
    log(INFO, f"Server Address: {args.server_address}")
    log(INFO, f"Server Learning Rate: {args.server_learning_rate}")
    main(config, args.server_address, args.artifact_dir, args.run_name, args.server_learning_rate)<|MERGE_RESOLUTION|>--- conflicted
+++ resolved
@@ -5,24 +5,11 @@
 from typing import Any, Dict
 
 import flwr as fl
-<<<<<<< HEAD
 from flamby.datasets.fed_isic2019 import Baseline
 from flwr.common.logger import log
-from flwr.server.client_manager import SimpleClientManager
-=======
-import numpy as np
-import torch.nn as nn
-from flamby.datasets.fed_isic2019 import Baseline
-from flwr.common.logger import log
-from flwr.common.parameter import ndarrays_to_parameters, parameters_to_ndarrays
-from flwr.common.typing import Config, Metrics, Parameters, Scalar
-from flwr.server.client_manager import ClientManager
-from flwr.server.server import EvaluateResultsAndFailures
-from flwr.server.strategy import Strategy
->>>>>>> 12c3fa48
 
 from fl4health.checkpointing.checkpointer import BestMetricTorchCheckpointer
-<<<<<<< HEAD
+from fl4health.client_managers.fixed_without_replacement_manager import FixedSamplingWithoutReplacementClientManager
 from fl4health.strategies.scaffold import Scaffold
 from fl4health.utils.config import load_config
 from research.flamby.flamby_servers.scaffold_server import ScaffoldServer
@@ -30,98 +17,8 @@
     evaluate_metrics_aggregation_fn,
     fit_config,
     fit_metrics_aggregation_fn,
-    get_initial_model_parameters,
+    get_initial_model_info_with_control_variates,
 )
-=======
-from fl4health.client_managers.fixed_without_replacement_manager import FixedSamplingWithoutReplacementClientManager
-from fl4health.parameter_exchange.packing_exchanger import ParameterExchangerWithPacking
-from fl4health.parameter_exchange.parameter_packer import ParameterPackerWithControlVariates
-from fl4health.server.server import FlServer
-from fl4health.strategies.scaffold import Scaffold
-from fl4health.utils.config import load_config
-
-
-class FedIsic2019ScaffoldServer(FlServer):
-    def __init__(
-        self,
-        client_manager: ClientManager,
-        client_model: nn.Module,
-        strategy: Optional[Strategy] = None,
-        checkpointer: Optional[BestMetricTorchCheckpointer] = None,
-    ) -> None:
-        self.client_model = client_model
-        # To help with model rehydration
-        model_size = len(self.client_model.state_dict())
-        self.parameter_exchanger = ParameterExchangerWithPacking(ParameterPackerWithControlVariates(model_size))
-        super().__init__(client_manager, strategy, checkpointer=checkpointer)
-
-    def _hydrate_model_for_checkpointing(self) -> None:
-        packed_parameters = parameters_to_ndarrays(self.parameters)
-        # Don't need the control variates for checkpointing.
-        model_ndarrays, _ = self.parameter_exchanger.unpack_parameters(packed_parameters)
-        self.parameter_exchanger.pull_parameters(model_ndarrays, self.client_model)
-
-    def _maybe_checkpoint(self, checkpoint_metric: float) -> None:
-        if self.checkpointer:
-            self._hydrate_model_for_checkpointing()
-            self.checkpointer.maybe_checkpoint(self.client_model, checkpoint_metric)
-
-    def evaluate_round(
-        self,
-        server_round: int,
-        timeout: Optional[float],
-    ) -> Optional[Tuple[Optional[float], Dict[str, Scalar], EvaluateResultsAndFailures]]:
-        # loss_aggregated is the aggregated validation per step loss
-        # aggregated over each client (weighted by num examples)
-        eval_round_results = super().evaluate_round(server_round, timeout)
-        assert eval_round_results is not None
-        loss_aggregated, metrics_aggregated, (results, failures) = eval_round_results
-        assert loss_aggregated is not None
-        self._maybe_checkpoint(loss_aggregated)
-
-        return loss_aggregated, metrics_aggregated, (results, failures)
-
-
-def fit_metrics_aggregation_fn(all_client_metrics: List[Tuple[int, Metrics]]) -> Metrics:
-    # This function is run by the server to aggregate metrics returned by each clients fit function
-    # NOTE: The first value of the tuple is number of examples for FedAvg
-    total_examples, aggregated_metrics = metric_aggregation(all_client_metrics)
-    return normalize_metrics(total_examples, aggregated_metrics)
-
-
-def evaluate_metrics_aggregation_fn(all_client_metrics: List[Tuple[int, Metrics]]) -> Metrics:
-    # This function is run by the server to aggregate metrics returned by each clients evaluate function
-    # NOTE: The first value of the tuple is number of examples for FedAvg
-    total_examples, aggregated_metrics = metric_aggregation(all_client_metrics)
-    return normalize_metrics(total_examples, aggregated_metrics)
-
-
-def get_initial_model_parameters(client_model: nn.Module) -> Parameters:
-    # Initializing the model parameters on the server side.
-    model_weights = [val.cpu().numpy() for _, val in client_model.state_dict().items()]
-    parameters = ndarrays_to_parameters(model_weights)
-    return parameters
-
-
-def get_initial_model_information(client_model: nn.Module) -> Tuple[Parameters, Parameters]:
-    # Initializing the model parameters on the server side.
-    model_weights = [val.cpu().numpy() for _, val in client_model.state_dict().items()]
-    # Initializing the control variates to zero, as suggested in the originalq scaffold paper
-    control_variates = [np.zeros_like(val.data) for val in client_model.parameters() if val.requires_grad]
-    return ndarrays_to_parameters(model_weights), ndarrays_to_parameters(control_variates)
-
-
-def fit_config(
-    local_steps: int,
-    n_server_rounds: int,
-    current_round: int,
-) -> Config:
-    return {
-        "local_steps": local_steps,
-        "n_server_rounds": n_server_rounds,
-        "current_server_round": current_round,
-    }
->>>>>>> 12c3fa48
 
 
 def main(
@@ -141,7 +38,7 @@
     client_manager = FixedSamplingWithoutReplacementClientManager()
     client_model = Baseline()
 
-    initial_parameters, initial_control_variates = get_initial_model_information(client_model)
+    initial_parameters, initial_control_variates = get_initial_model_info_with_control_variates(client_model)
 
     strategy = Scaffold(
         fraction_fit=1.0,
