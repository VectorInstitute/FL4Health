--- conflicted
+++ resolved
@@ -13,18 +13,11 @@
 from torch.optim import Optimizer
 from torch.utils.data import DataLoader
 
-<<<<<<< HEAD
 from fl4health.checkpointing.checkpointer import BestMetricTorchCheckpointer, TorchCheckpointer
 from fl4health.clients.apfl_client import ApflClient
-from fl4health.model_bases.apfl_base import APFLModule
+from fl4health.model_bases.apfl_base import ApflModule
 from fl4health.utils.losses import LossMeterType
 from fl4health.utils.metrics import Accuracy, Metric, MetricMeterType
-=======
-from fl4health.model_bases.apfl_base import ApflModule
-from fl4health.parameter_exchange.layer_exchanger import FixedLayerExchanger
-from fl4health.utils.metrics import Accuracy, Metric
-from research.flamby.flamby_clients.flamby_apfl_client import FlambyApflClient
->>>>>>> 79e0f5da
 from research.flamby.flamby_data_utils import construct_fed_heard_disease_train_val_datasets
 
 
@@ -63,20 +56,14 @@
         val_loader = DataLoader(validation_dataset, batch_size=BATCH_SIZE, shuffle=False)
         return train_loader, val_loader
 
-    def get_model(self, config: Config) -> APFLModule:
-        model: APFLModule = APFLModule(Baseline(), alpha_lr=self.alpha_learning_rate).to(self.device)
+    def get_model(self, config: Config) -> ApflModule:
+        model: ApflModule = ApflModule(Baseline(), alpha_lr=self.alpha_learning_rate).to(self.device)
         return model
 
-<<<<<<< HEAD
     def get_optimizer(self, config: Config) -> Dict[str, Optimizer]:
         local_optimizer = torch.optim.AdamW(self.model.local_model.parameters(), lr=self.learning_rate)
         global_optimizer = torch.optim.AdamW(self.model.global_model.parameters(), lr=self.learning_rate)
         return {"local": local_optimizer, "global": global_optimizer}
-=======
-        self.model: ApflModule = ApflModule(Baseline(), alpha_lr=self.alpha_learning_rate).to(self.device)
-        self.local_optimizer = torch.optim.AdamW(self.model.local_model.parameters(), lr=self.learning_rate)
-        self.global_optimizer = torch.optim.AdamW(self.model.global_model.parameters(), lr=self.learning_rate)
->>>>>>> 79e0f5da
 
     def get_criterion(self, config: Config) -> _Loss:
         return BaselineLoss()
