import argparse
import contextlib
import json
import multiprocessing
import os
import time
import warnings
from logging import INFO
from os.path import basename, isdir, join
from typing import Any, Dict, Generator, List, Optional, Tuple

import numpy as np
import torch
import yaml
from flwr.common.logger import log
from numpy.typing import NDArray

with warnings.catch_warnings():
    # We get a bunch of scipy deprecation warnings from these packages
    # Curiosly this only happens if flwr is imported first
    # Raised issue https://github.com/MIC-DKFZ/nnUNet/issues/2370
    warnings.filterwarnings("ignore", category=DeprecationWarning)
    import nnunetv2
    from nnunetv2.configuration import default_num_processes
    from nnunetv2.inference.export_prediction import convert_predicted_logits_to_segmentation_with_correct_shape
    from nnunetv2.inference.predict_from_raw_data import nnUNetPredictor
    from nnunetv2.utilities.file_path_utilities import check_workers_alive_and_busy
    from nnunetv2.utilities.find_class_by_name import recursive_find_python_class
    from nnunetv2.utilities.label_handling.label_handling import determine_num_input_channels
    from nnunetv2.utilities.plans_handling.plans_handler import PlansManager
    from nnunetv2.utilities.utils import create_lists_from_splitted_dataset_folder


class MyNnUNetPredictor(nnUNetPredictor):
    def predict_from_data_iterator(
        self, data_iterator: Generator, return_probabilities: bool = False, num_processes: int = default_num_processes
    ) -> Dict[str, Any]:
        """
        Override of the predict from data iterator class so that we can have
        it return the model outputs along with their output filenames and data
        properties. The parent class method either saves the data and returns
        nothing, or does not save the data and only returns the model outputs.
        We are going to change as little as possible. This function is based
        off of nnunetv2 version 2.4.2

        Args:
            data_iterator (Generator): The data iterator
            return_probabilities (bool, optional): Whether or not to return the
                predicted probability maps. Defaults to False.
            num_processes (int, optional): The number of processes to use when
                exporting predictions. Defaults to nnunet's default number of
                processes (at time of writing this is 8)

        Returns:
            List: A dictionary containing the predicted annotations and the data
                properties for each file. The dictionary may also contain the
                predicted probabilities and the output file names associated
                with each sample
        """
        with multiprocessing.get_context("spawn").Pool(num_processes) as pool:
            # Have to ignore errors when defining worker list because mypy
            # doesn't understand multiprocessing.get_context
            worker_list = [i for i in pool._pool]  # type: ignore
            model_outputs: Any = []
            ofiles = []
            properties_list = []

            for preprocessed in data_iterator:
                data = preprocessed["data"]
                if isinstance(data, str):
                    delfile = data
                    data = torch.from_numpy(np.load(data))
                    os.remove(delfile)

                if preprocessed["ofile"] is not None:
                    ofiles.append(preprocessed["ofile"])

                properties = preprocessed["data_properties"]
                properties_list.append(properties)

                # let's not get into a runaway situation where the GPU predicts
                # so fast that the disk has to b swamped with npy files
                proceed = not check_workers_alive_and_busy(pool, worker_list, model_outputs, allowed_num_queued=2)
                while not proceed:
                    time.sleep(0.1)
                    proceed = not check_workers_alive_and_busy(pool, worker_list, model_outputs, allowed_num_queued=2)

                logits = self.predict_logits_from_preprocessed_data(data).cpu()

                # Send prediction off to background worker for resampling
                model_outputs.append(
                    pool.starmap_async(
                        convert_predicted_logits_to_segmentation_with_correct_shape,
                        (
                            (
                                logits,
                                self.plans_manager,
                                self.configuration_manager,
                                self.label_manager,
                                properties,
                                return_probabilities,
                            ),
                        ),
                    ),
                )

            # Package outputs as dictionary
            return_dict = {"annotation_preds": [], "data_properties": properties_list}

            if len(ofiles) == len(model_outputs):
                return_dict["ofiles"] = ofiles

            if return_probabilities:
                return_dict["probability_preds"] = []

            for output in model_outputs:
                data = output.get()[0]
                if return_probabilities:
                    return_dict["annotation_preds"].append(data[0])
                    return_dict["probability_preds"].append(data[1])
                else:
                    return_dict["annotation_preds"].append(data)

        return return_dict


def get_predictor(ckpt_list: List[str], nnunet_config: str, dataset_json: dict, plans: dict) -> nnUNetPredictor:
    """
    Returns an initialized nnUNetPredictor for a set of nnunet models with the
    same config and architecture

    Args:
        ckpt_list (List[str]): A list containing the paths to the checkpoint
            files for the nnunet models
        nnunet_config (str): The nnunet config of the the models specifiec in
            ckpt_list.
        dataset_json (dict): The dataset json dict that specifies the label
            structure for all the models. The dataset json for the training set
            will suffice
        plans (dict): The nnunet plans used for the models during training.
            Contains important information about data preprocessing.

    Returns:
        nnUNetPredictor: _description_
    """

    # Helper function to make code cleaner
    def check_for_ckpt_info(model: dict) -> Tuple[str, bool]:
        """
        Checks model dict for trainer name and inference_allowed_mirroring_axes

        Returns:
            Tuple[Optional[str], bool]: Tuple with elements trainer_name and
                inference_allowed_mirroring_axes. Defaults to
                ('nnUNetTrainer, False)
        """
        trainer_name = "nnUNetTrainer"
        inference_allowed_mirror_axes = False
        if "trainer_name" in model.keys():
            trainer_name = model["trainer_name"]
        if "inference_allowed_mirroring_axes" in model.keys():
            inference_allowed_mirror_axes = model["inference_allowed_mirroring_axes"]

        return trainer_name, inference_allowed_mirror_axes

    # Create unintialized predictor instance
    predictor = MyNnUNetPredictor(verbose=False, verbose_preprocessing=False, allow_tqdm=False)

    # Get parameters for each model and maybe some predictor init parameters
    trainer_name: str = "nnUNetTrainer"  # Default trainer class
    mirror_axes = False
    parameters = []
    for ckpt in ckpt_list:
        if isdir(ckpt):  # Assume this is an nnunet results directory
            with contextlib.redirect_stdout(open(os.devnull, "w")):
                folds = predictor.auto_detect_available_folds(ckpt, "checkpoint_best.pth")
            for fold in folds:
                f = int(fold) if fold != "all" else fold
                model = torch.load(join(ckpt, f"fold_{f}", "checkpoint_best.pth"), map_location=torch.device("cpu"))
                # nnunet saves their models as dicts always
                parameters.append(model["network_weights"])
                trainer_name, mirror_axes = check_for_ckpt_info(model)

        else:
            model = torch.load(ckpt, map_location=torch.device("cpu"))
            if isinstance(model, dict):
                parameters.append(model["network_weights"])
                # Check to see if we can get additional info from checkpoint
                trainer_name, mirror_axes = check_for_ckpt_info(model)

            elif isinstance(model, torch.nn.Module):
                parameters.append(model.state_dict())

    # Get the rest of the objects needed for predictor initialization
    plans_manager = PlansManager(plans)
    config_manager = plans_manager.get_configuration(nnunet_config)
    num_input_channels = determine_num_input_channels(plans_manager, config_manager, dataset_json)
    trainer_class = recursive_find_python_class(
        join(nnunetv2.__path__[0], "training", "nnUNetTrainer"), trainer_name, "nnunetv2.training.nnUNetTrainer"
    )
    network = trainer_class.build_network_architecture(
        config_manager.network_arch_class_name,
        config_manager.network_arch_init_kwargs,
        config_manager.network_arch_init_kwargs_req_import,
        num_input_channels,
        plans_manager.get_label_manager(dataset_json).num_segmentation_heads,
        enable_deep_supervision=False,  # We want this turned off for inference
    )

    predictor.manual_initialization(
        network=network,
        plans_manager=plans_manager,
        configuration_manager=config_manager,
        parameters=parameters,
        dataset_json=dataset_json,
        trainer_name=trainer_name,
        inference_allowed_mirroring_axes=mirror_axes,
    )
    return predictor


def predict_probabilities(
    config_path: str, input_data: str, output_folder: Optional[str]
) -> Tuple[NDArray, List[str]]:
    """
    Uses multiprocessing to quickly do model inference for a single model, a
    group of models with the same nnunet config or an ensemble of different
    nnunet configs each with one or more models.

    Args:
        config_path (str): Path to a yaml config file. The three required keys
            are plans, dataset_json and one or more nnunet_configs (eg. 2d,
            3d_fullres etc.). The nnunet config keys should contain a list of
            paths. If the path points to a file it should be a model
            checkpoint. The model checkpoints can be dicts with the
            'network_weights' key or nn.Modules. If the path points to a
            directory it should be an nnunet results folder for a particular
            dataset-config-trainer combo. The plans key should be the path to
            the nnunet model plans json file. The dataset_json key should be
            the path to the dataset json of one of the training datasets. Or
            create a new json yourself with the 'label' and 'file_ending' keys
            and their corresponding values as specified by nnunet
        input_data (str): Path to the folder containing the raw input data that
            has notbeen processed by nnunet yet. File names must follow the
            nnunet convention where each channel modality is stored as a
            seperate file.File names should be case-identifier_0000 where 0000
            is a 4 digit integer representing the channel/modality of the
            image. All cases must have the same number of channels N numbered
            from 0 to N.
        output_folder (Optional[str]): [OPTIONAL] Path to the output folder to
            save the model predicted probabilities. If not provided the
            probabilities are not saved
    Returns:
        Tuple[NDArray, List[str]]: A tuple where the first element is a numpy
            array a single predicted probability map for each input image. The
            second element is a list containing the unique case identifier for
            each prediction
    """

    # Load config and nnunet required dicts
    config = yaml.safe_load(open(config_path, "r"))
    dataset_json = json.load(open(config["dataset_json"], "r"))
    plans = json.load(open(config["plans"], "r"))

    # Convert input folder into a list of filenames so that we know which
    # output preds correspond to which input files
    input_data = create_lists_from_splitted_dataset_folder(folder=input_data, file_ending=dataset_json["file_ending"])
    case_identifiers = [basename(case[0]).split(".")[0][:-5] for case in input_data]
<<<<<<< HEAD
    output_filelist = [join(output_folder, case) for case in case_identifiers] if output_folder else None
=======
    output_filelist = [join(output_folder, case + "_probs") for case in case_identifiers] if output_folder else None
>>>>>>> 7fcfa178

    model_count = 0
    config_probs_list = []
    for i, key in enumerate(config.keys()):
        if key in ["2d", "3d_fullres", "3d_lowres", "3d_cascade_fullres"]:
            # Get predictor for config
            predictor = get_predictor(
                ckpt_list=config[key], nnunet_config=str(key), dataset_json=dataset_json, plans=plans
            )
            n_models = len(predictor.list_of_parameters)
            log(INFO, f"Found {n_models} models for nnunet config {key}. Starting Inference")
            model_count += n_models
            t = time.time()

            # Silence stdout because predictor still prints stuff
            with contextlib.redirect_stdout(open(os.devnull, "w")):
                # Get predicted annotations and probabilities
                # Setting output folder to None changes the behaviour of
                # function to return the outputs instead of saving them
                # UPDATE: I overrode a method so that outputs are always returned
                output = predictor.predict_from_files(
                    list_of_lists_or_source_folder=input_data,
                    output_folder_or_list_of_truncated_output_files=output_filelist,
                    save_probabilities=True,
                )

            secs = time.time() - t
            log(INFO, f"Inference complete: {secs:.1f}s total, {secs/(len(case_identifiers)*n_models):.1f}s/case")
            log(INFO, "")

            # Each element of config_probs_list will have
            # shape (num_samples, num_classes, spatial_dims...)
            # If only one element stack adds an empty dim
            config_probs_list.append(np.stack(output["probability_preds"]))

            # Delete variables we don't need from memory
            del output
            del predictor

    # If only one element stack adds an empty dim
    final_preds = np.mean(np.stack(config_probs_list), axis=0)

    # Logs
    shape = np.shape(final_preds)
    log(
        INFO,
        (
            f"Finished running inference with {model_count} models on "
            f"{shape[0]} samples. Number of output classes: {shape[1]}"
        ),
    )
    log(
        INFO,
        f"Final Predictions Array Shape: {shape}",
    )

    # Save predicted probabilites if output_folder was provided
    if output_folder is not None:
        for (
            pred,
            case,
        ) in zip(final_preds, case_identifiers):
<<<<<<< HEAD
            ofile = join(output_folder, case + ".npz")
            print(type(pred))
            print(pred.shape[0])
=======
            ofile = join(output_folder, case + "_probs.npz")
>>>>>>> 7fcfa178
            np.savez_compressed(file=ofile, probabilities=pred)

    # final preds shape: (num_samples, num_classes, spatial_dims...)
    return final_preds, case_identifiers


def main() -> None:
    parser = argparse.ArgumentParser(
        prog="nnunet predictor",
        description="""Runs inference on raw input data given a number of
            compatible nnunet models.""",
        epilog="""The predictions from models of the same nnunet config are
            averaged first, then the averaged predictions from each different
            nnunet config are averaged to provide a final prediction.
            Regardless of the number of models and or nnunet configs, this
            script always produces only a single final prediction for each
            input image. This script can be used with only a single config and
            even a single model""",
    )
    parser.add_argument(
        "--config-path",
        required=True,
        type=str,
        help="""Path to a yaml config file. The three required keys are plans,
            dataset_json and one or more nnunet_configs (eg. 2d, 3d_fullres
            etc.). The nnunet config keys should contain a list of paths. If
            the path points to a file it should be a model checkpoint. The model
            checkpoints can be dicts with the 'network_weights' key or
            nn.Modules. If the path points to a directory it should be an
            nnunet results folder for a particular dataset-config-trainer
            combo. The plans key should be the path to the nnunet model
            plans json file. The dataset_json key should be the path to the
            dataset json of one of the training datasets. Or create a new json
            yourself with the 'label' and 'file_ending' keys and their
            corresponding values as specified by nnunet""",
    )
    parser.add_argument(
        "--input-data",
        required=True,
        type=str,
        help="""Path to the folder containing the raw input data that has not
        been processed by nnunet yet. File names must follow the nnunet
        convention where each channel modality is stored as a seperate file.
        File names should be case-identifier_0000 where 0000 is a 4 digit
        integer representing the channel/modality of the image. All cases must
        have the same number of channels N numbered from 0 to N""",
    )
    parser.add_argument(
        "--output-folder",
        required=False,
        type=str,
        help="""[OPTIONAL] Path to the output folder to save the model
            predicted probabilities. If not provided the probabilities are not
            saved""",
    )

    args = parser.parse_args()

    predict_probabilities(args.config_path, args.input_data, args.output_folder)


if __name__ == "__main__":
    main()<|MERGE_RESOLUTION|>--- conflicted
+++ resolved
@@ -266,11 +266,7 @@
     # output preds correspond to which input files
     input_data = create_lists_from_splitted_dataset_folder(folder=input_data, file_ending=dataset_json["file_ending"])
     case_identifiers = [basename(case[0]).split(".")[0][:-5] for case in input_data]
-<<<<<<< HEAD
     output_filelist = [join(output_folder, case) for case in case_identifiers] if output_folder else None
-=======
-    output_filelist = [join(output_folder, case + "_probs") for case in case_identifiers] if output_folder else None
->>>>>>> 7fcfa178
 
     model_count = 0
     config_probs_list = []
@@ -333,13 +329,7 @@
             pred,
             case,
         ) in zip(final_preds, case_identifiers):
-<<<<<<< HEAD
             ofile = join(output_folder, case + ".npz")
-            print(type(pred))
-            print(pred.shape[0])
-=======
-            ofile = join(output_folder, case + "_probs.npz")
->>>>>>> 7fcfa178
             np.savez_compressed(file=ofile, probabilities=pred)
 
     # final preds shape: (num_samples, num_classes, spatial_dims...)
@@ -347,6 +337,18 @@
 
 
 def main() -> None:
+    parser = argparse.ArgumentParser(
+        prog="nnunet predictor",
+        description="""Runs inference on raw input data given a number of
+            compatible nnunet models.""",
+        epilog="""The predictions from models of the same nnunet config are
+            averaged first, then the averaged predictions from each different
+            nnunet config are averaged to provide a final prediction.
+            Regardless of the number of models and or nnunet configs, this
+            script always produces only a single final prediction for each
+            input image. This script can be used with only a single config and
+            even a single model""",
+    )
     parser = argparse.ArgumentParser(
         prog="nnunet predictor",
         description="""Runs inference on raw input data given a number of
