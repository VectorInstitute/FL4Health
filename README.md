--- conflicted
+++ resolved
@@ -218,11 +218,5 @@
 
 ## Citation
 
-<<<<<<< HEAD
 WITHELD
-=======
-We hope that the libary will be useful to both FL practioners and researchers working on cutting edge FL applications, with a specific interest in FL for healthcare. If you use FL4Health in a project or in your research, the citation below should be used.
-```
-D. B. Emerson, J. Jewell, F. Tavakoli, Y. Zhang, S. Ayromlou, M. Lotif, and A. Krishnan (2023). FL4Health. https://github.com/vectorInstitute/FL4Health/. Computer Software, Vector Institute for Artificial Intelligence.
->>>>>>> f6ed9170
 ```