from typing import List

import numpy as np
import pytest
from flwr.common.typing import NDArrays

from fl4health.parameter_exchange.packing_exchanger import ParameterExchangerWithPacking
from fl4health.parameter_exchange.parameter_packer import (
    ParameterPackerWithClippingBit,
    ParameterPackerWithControlVariates,
    ParameterPackerWithLayerNames,
)


@pytest.fixture
def get_ndarrays(layer_sizes: List[List[int]]) -> NDArrays:
    ndarrays = [np.ones(tuple(size)) for size in layer_sizes]
    return ndarrays


@pytest.mark.parametrize("layer_sizes", [[[3, 3] for _ in range(6)]])
def test_parameter_exchanger_with_control_variates(get_ndarrays: NDArrays) -> None:  # noqa
    exchanger = ParameterExchangerWithPacking(ParameterPackerWithControlVariates())
    model_weights = get_ndarrays  # noqa
    control_variates = get_ndarrays  # noqa

    packed_params = exchanger.pack_parameters(model_weights, control_variates)

    assert len(packed_params) == len(model_weights) + len(control_variates)

    correct_packed_params = model_weights + control_variates
    for packed_param, correct_packed_param in zip(packed_params, correct_packed_params):
        assert packed_param.size == correct_packed_param.size

    unpacked_model_weights, unpacked_control_variates = exchanger.unpack_parameters(packed_params)

    assert len(unpacked_model_weights) == len(model_weights)
    assert len(unpacked_control_variates) == len(control_variates)

    for model_weight, unpacked_model_weight in zip(model_weights, unpacked_model_weights):
        assert model_weight.size == unpacked_model_weight.size

    for control_variate, unpacked_control_variate in zip(control_variates, unpacked_control_variates):
        assert control_variate.size == unpacked_control_variate.size


@pytest.mark.parametrize("layer_sizes", [[[3, 3] for _ in range(6)]])
def test_parameter_exchanger_with_clipping_bits(get_ndarrays: NDArrays) -> None:  # noqa
    model_weights = get_ndarrays  # noqa
    clipping_bit = 0.0

    exchanger = ParameterExchangerWithPacking(ParameterPackerWithClippingBit())

    packed_params = exchanger.pack_parameters(model_weights, clipping_bit)

    assert len(packed_params) == len(model_weights) + 1

    correct_packed_params = model_weights + [np.array(clipping_bit)]

    for packed_param, correct_packed_param in zip(packed_params, correct_packed_params):
        assert packed_param.size == correct_packed_param.size

    unpacked_model_weights, unpacked_clipping_bit = exchanger.unpack_parameters(packed_params)

    for model_weight, unpacked_model_weight in zip(model_weights, unpacked_model_weights):
        assert model_weight.size == unpacked_model_weight.size

    assert clipping_bit == unpacked_clipping_bit


@pytest.mark.parametrize("layer_sizes", [[[3, 3] for _ in range(6)]])
<<<<<<< HEAD
def test_parameter_exchanger_with_layer_names(get_ndarrays: NDArrays) -> None:  # noqa
=======
def test_parameter_packer_with_layer_names(get_ndarrays: NDArrays) -> None:  # noqa

>>>>>>> 8cf5a00e
    model_weights = get_ndarrays  # noqa
    weights_names = ["layer1", "layer2", "layer3", "layer4", "layer5", "layer6"]

    packer = ParameterPackerWithLayerNames()

    packed_params = packer.pack_parameters(model_weights, weights_names)

    assert len(packed_params) == len(model_weights) + 1

    correct_packed_params = model_weights + [np.array(weights_names)]

    for packed_param, correct_packed_param in zip(packed_params, correct_packed_params):
        assert packed_param.size == correct_packed_param.size

    unpacked_model_weights, unpacked_weights_names = packer.unpack_parameters(packed_params)

    for model_weight, unpacked_model_weight in zip(model_weights, unpacked_model_weights):
        assert model_weight.size == unpacked_model_weight.size

    assert weights_names == unpacked_weights_names
    assert len(weights_names) == len(model_weights)<|MERGE_RESOLUTION|>--- conflicted
+++ resolved
@@ -69,12 +69,8 @@
 
 
 @pytest.mark.parametrize("layer_sizes", [[[3, 3] for _ in range(6)]])
-<<<<<<< HEAD
-def test_parameter_exchanger_with_layer_names(get_ndarrays: NDArrays) -> None:  # noqa
-=======
 def test_parameter_packer_with_layer_names(get_ndarrays: NDArrays) -> None:  # noqa
 
->>>>>>> 8cf5a00e
     model_weights = get_ndarrays  # noqa
     weights_names = ["layer1", "layer2", "layer3", "layer4", "layer5", "layer6"]
 
