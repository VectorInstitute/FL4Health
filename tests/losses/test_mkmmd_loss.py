import pytest
import torch
from torch.distributions import MultivariateNormal

from fl4health.losses.mkmmd_loss import MkMmdLoss

DEVICE = torch.device("cuda:0" if torch.cuda.is_available() else "cpu")

X = torch.Tensor(
    [
        [1, 1, 1],
        [3, 4, 4],
        [4, 2, 1],
        [2, 1, 4],
        [1, 2, 1],
        [3, 4, 4],
        [4, 3, 3],
        [3, 3, 2],
        [4, 4, 4],
        [4, 2, 1],
        [1, 1, 1],
    ]
).to(DEVICE)
Y = torch.Tensor(
    [
        [4, 3, 4],
        [1, 2, 2],
        [3, 4, 1],
        [1, 4, 2],
        [4, 2, 4],
        [4, 1, 2],
        [2, 2, 1],
        [2, 3, 4],
        [3, 2, 1],
        [4, 1, 4],
        [2, 2, 2],
    ]
<<<<<<< HEAD
)

# Basically all the tests failed if DEVICE was "cuda:0"
# Likely the only reason these passed were because the github actions server does not
# have a gpu so DEVICE would default to cpu
# I started th debugging, but this is outside the scope of my PR and the tests run
# super quickly on cpu anyways
# DEVICE = torch.device("cuda:0" if torch.cuda.is_available() else "cpu")
DEVICE = torch.device("cpu")
=======
).to(DEVICE)
>>>>>>> 851d18c7

mkmmd_loss_linear = MkMmdLoss(DEVICE, gammas=torch.Tensor([2, 1, 1 / 2]), perform_linear_approximation=True)
mkmmd_loss_linear.betas = torch.Tensor([1.5, 2.0, -1.0]).reshape(-1, 1).to(DEVICE)
quads = mkmmd_loss_linear.construct_quadruples(X, Y)
inner_products_linear = mkmmd_loss_linear.compute_euclidean_inner_products_linear(quads)
all_h_us_linear = mkmmd_loss_linear.compute_all_h_u_from_inner_products_linear(inner_products_linear)
hat_d_per_kernel_linear = mkmmd_loss_linear.compute_hat_d_per_kernel(all_h_us_linear)
h_u_delta_w_i = mkmmd_loss_linear.form_h_u_delta_w_i(all_h_us_linear)
Q_k_linear = mkmmd_loss_linear.compute_hat_Q_k_linear(all_h_us_linear)

mkmmd_loss = MkMmdLoss(DEVICE, gammas=torch.Tensor([2, 1, 1 / 2]))
mkmmd_loss.betas = torch.Tensor([1.5, 2.0, -1.0]).reshape(-1, 1).to(DEVICE)
inner_products_all = mkmmd_loss.compute_euclidean_inner_products(X, Y)
all_h_us_all = mkmmd_loss.compute_all_h_u_from_inner_products(inner_products_all)
hat_d_per_kernel_all = mkmmd_loss.compute_hat_d_per_kernel(all_h_us_all)
kernel_samples_minus_expectation = mkmmd_loss.form_kernel_samples_minus_expectation(all_h_us_all, hat_d_per_kernel_all)
Q_k = mkmmd_loss.compute_hat_Q_k(all_h_us_all, hat_d_per_kernel_all)


def test_normalize_features() -> None:
    normalized_X = mkmmd_loss.normalize(X)
    assert normalized_X.shape == (11, 3)
    norm_of_rows = torch.linalg.norm(normalized_X, dim=1)
    for index in range(11):
        assert pytest.approx(norm_of_rows[index].item(), abs=0.0001) == 1.0


def test_construct_quadruples() -> None:
    # Should have grouped the X, Y features into quadruples (x_{2i-1}, x_{2i}, y_{2i-1}, y_{2i})
    # since the input number of samples is odd (11), we truncate and drop the last sample
    assert quads.shape == (5, 4, 3)
    quads_target = torch.Tensor(
        [
            [[1, 1, 1], [3, 4, 4], [4, 3, 4], [1, 2, 2]],
            [[4, 2, 1], [2, 1, 4], [3, 4, 1], [1, 4, 2]],
            [[1, 2, 1], [3, 4, 4], [4, 2, 4], [4, 1, 2]],
            [[4, 3, 3], [3, 3, 2], [2, 2, 1], [2, 3, 4]],
            [[4, 4, 4], [4, 2, 1], [3, 2, 1], [4, 1, 4]],
        ]
    ).to(DEVICE)
    assert torch.all(quads.eq(quads_target))


def test_inner_products_calculation_linear() -> None:
    # inner products should be of shape n_samples // 2 x 4 (inner product component)
    assert inner_products_linear.shape == (5, 4)
    inner_product_quad_1_0 = 2 * 2 + 1 * 1 + (-3) * (-3)
    inner_product_quad_1_1 = 2 * 2 + 0 * 0 + (-1) * (-1)
    inner_product_quad_1_2 = 3 * 3 + (-2) * (-2) + (-1) * (-1)
    inner_product_quad_1_3 = (-1) * (-1) + (-3) * (-3) + (3) * (3)
    assert inner_products_linear[1][0] == inner_product_quad_1_0
    assert inner_products_linear[1][1] == inner_product_quad_1_1
    assert inner_products_linear[1][2] == inner_product_quad_1_2
    assert inner_products_linear[1][3] == inner_product_quad_1_3

    inner_product_quad_4_0 = 0 * 0 + 2 * 2 + 3 * 3
    inner_product_quad_4_1 = (-1) * (-1) + (1) * (1) + (-3) * (-3)
    inner_product_quad_4_2 = 0 * 0 + 3 * 3 + 0 * 0
    inner_product_quad_4_3 = 1 * 1 + 0 * 0 + 0 * 0
    assert inner_products_linear[4][0] == inner_product_quad_4_0
    assert inner_products_linear[4][1] == inner_product_quad_4_1
    assert inner_products_linear[4][2] == inner_product_quad_4_2
    assert inner_products_linear[4][3] == inner_product_quad_4_3


def test_inner_product_calculations_all() -> None:
    assert inner_products_all.shape == (4, 11, 11)

    inner_product_x3_x3 = 0.0
    inner_product_x1_x2 = (3.0 - 4.0) * (3.0 - 4.0) + (4.0 - 2.0) * (4.0 - 2.0) + (4.0 - 1.0) * (4.0 - 1.0)
    # Index into XX'
    pytest.approx(inner_products_all[0, 3, 3].cpu(), abs=0.0001) == inner_product_x3_x3
    pytest.approx(inner_products_all[0, 1, 2].cpu(), abs=0.0001) == inner_product_x1_x2
    # Should be symmetric
    pytest.approx(inner_products_all[0, 2, 1].cpu(), abs=0.0001) == inner_product_x1_x2

    inner_product_x1_y1 = (3.0 - 1.0) * (3.0 - 1.0) + (4.0 - 2.0) * (4.0 - 2.0) + (4.0 - 2.0) * (4.0 - 2.0)
    inner_product_x1_y3 = (3.0 - 1.0) * (3.0 - 1.0) + (4.0 - 4.0) * (4.0 - 4.0) + (4.0 - 2.0) * (4.0 - 2.0)
    # Index into XY'
    pytest.approx(inner_products_all[2, 1, 1].cpu(), abs=0.0001) == inner_product_x1_y1
    pytest.approx(inner_products_all[2, 1, 3].cpu(), abs=0.0001) == inner_product_x1_y3
    # Should be transpose in X'Y
    pytest.approx(inner_products_all[3, 1, 1].cpu(), abs=0.0001) == inner_product_x1_y1
    pytest.approx(inner_products_all[3, 3, 1].cpu(), abs=0.0001) == inner_product_x1_y3

    inner_product_y2_y2 = 0.0
    inner_product_y5_y8 = (4.0 - 3.0) * (4.0 - 3.0) + (1.0 - 2.0) * (1.0 - 2.0) + (2.0 - 1.0) * (2.0 - 1.0)
    # Index into YY'
    pytest.approx(inner_products_all[1, 2, 2].cpu(), abs=0.0001) == inner_product_y2_y2
    pytest.approx(inner_products_all[1, 5, 8].cpu(), abs=0.0001) == inner_product_y5_y8
    # Should be symmetric
    pytest.approx(inner_products_all[1, 8, 5].cpu(), abs=0.0001) == inner_product_y5_y8

    inner_product_y1_x1 = (1.0 - 3.0) * (1.0 - 3.0) + (2.0 - 4.0) * (2.0 - 4.0) + (2.0 - 4.0) * (2.0 - 4.0)
    inner_product_y3_x3 = (1.0 - 2.0) * (1.0 - 2.0) + (4.0 - 1.0) * (4.0 - 1.0) + (2.0 - 4.0) * (2.0 - 4.0)
    # Index into X'Y
    pytest.approx(inner_products_all[3, 1, 1].cpu(), abs=0.0001) == inner_product_y1_x1
    pytest.approx(inner_products_all[3, 3, 3].cpu(), abs=0.0001) == inner_product_y3_x3
    # Should be transpose in X'Y, but we're looking at the diagonal
    pytest.approx(inner_products_all[2, 1, 1].cpu(), abs=0.0001) == inner_product_y1_x1
    pytest.approx(inner_products_all[2, 3, 1].cpu(), abs=0.0001) == inner_product_y3_x3


def test_compute_h_u_from_inner_products_linear() -> None:
    gamma_1, gamma_2 = torch.Tensor([2]).to(DEVICE), torch.Tensor([1]).to(DEVICE)
    h_u_gamma_1 = mkmmd_loss_linear.compute_h_u_from_inner_products_linear(inner_products_linear, gamma_1)
    h_u_gamma_2 = mkmmd_loss_linear.compute_h_u_from_inner_products_linear(inner_products_linear, gamma_2)

    # For each gamma there should be an h_u value per v_i quadruples
    assert h_u_gamma_1.shape == (1, 5)
    assert h_u_gamma_2.shape == (1, 5)

    # The fourth entry should coincide with computing h_u(v_4), so we compute h_u using the 4th inner product entry
    h_u_components_gamma_1_3_target = torch.exp((-1 * torch.Tensor([2, 10, 5, 3])).to(DEVICE) / gamma_1)
    # For the other gamma, the fourth entry should coincide with computing h_u(v_4), so we compute h_u using the
    # 4th inner product entry
    h_u_components_gamma_2_3_target = torch.exp((-1 * torch.Tensor([2, 10, 5, 3])).to(DEVICE) / gamma_2)
    h_u_components_gamma_2_0_target = torch.exp((-1 * torch.Tensor([22, 14, 2, 2])).to(DEVICE) / gamma_2)

    h_u_gamma_1_3_target = (
        h_u_components_gamma_1_3_target[0]
        + h_u_components_gamma_1_3_target[1]
        - h_u_components_gamma_1_3_target[2]
        - h_u_components_gamma_1_3_target[3]
    )
    h_u_gamma_2_3_target = (
        h_u_components_gamma_2_3_target[0]
        + h_u_components_gamma_2_3_target[1]
        - h_u_components_gamma_2_3_target[2]
        - h_u_components_gamma_2_3_target[3]
    )

    h_u_gamma_2_0_target = (
        h_u_components_gamma_2_0_target[0]
        + h_u_components_gamma_2_0_target[1]
        - h_u_components_gamma_2_0_target[2]
        - h_u_components_gamma_2_0_target[3]
    )

    assert torch.all(h_u_gamma_1_3_target.eq(h_u_gamma_1[0, 3]))
    assert torch.all(h_u_gamma_2_3_target.eq(h_u_gamma_2[0, 3]))
    assert torch.all(h_u_gamma_2_0_target.eq(h_u_gamma_2[0, 0]))


def test_compute_h_u_from_inner_products() -> None:
    gamma_1, gamma_2 = torch.Tensor([2]).to(DEVICE), torch.Tensor([1]).to(DEVICE)
    h_u_gamma_1 = mkmmd_loss.compute_h_u_from_inner_products(inner_products_all, gamma_1)
    h_u_gamma_2 = mkmmd_loss.compute_h_u_from_inner_products(inner_products_all, gamma_2)

    # For each gamma there should be an h_u value for all possible pairs (x_j, y_j) x (x_k, y_k)
    # or n_samples x n_samples
    assert h_u_gamma_1.shape == (1, 11, 11)
    assert h_u_gamma_2.shape == (1, 11, 11)

    # Looking at the j=3, k=5 entry for gamma_1, this should correspond to the pairs
    # (x_3, x_5), (y_3, y_5), (x_3, y_5), (y_3, x_5)
    h_u_components_gamma_1_3_5_target = torch.exp((-1 * torch.Tensor([10, 18, 8, 8])).to(DEVICE) / gamma_1)
    # Looking at the j=10, k=4 entry for gamma_1, this should correspond to the pairs
    # (x_10, x_4), (y_10, y_4), (x_10, y_4), (y_10, x_4)
    h_u_components_gamma_1_10_4_target = torch.exp((-1 * torch.Tensor([1, 8, 19, 2])).to(DEVICE) / gamma_1)

    # Looking at the j=0, k=1 entry for gamma_2, this should correspond to the pairs
    # (x_0, x_1), (y_0, y_1), (x_0, y_1), (y_0, x_1)
    h_u_components_gamma_2_0_1_target = torch.exp((-1 * torch.Tensor([20, 14, 2, 2])).to(DEVICE) / gamma_2)
    # Looking at the j=9, k=4 entry for gamma_2, this should correspond to the pairs
    # (x_9, x_4), (y_9, y_4), (x_9, y_4), (y_9, x_4)
    h_u_components_gamma_2_9_4_target = torch.exp((-1 * torch.Tensor([9, 1, 9, 19])).to(DEVICE) / gamma_2)

    h_u_gamma_1_3_5_target = (
        h_u_components_gamma_1_3_5_target[0]
        + h_u_components_gamma_1_3_5_target[1]
        - h_u_components_gamma_1_3_5_target[2]
        - h_u_components_gamma_1_3_5_target[3]
    )

    h_u_gamma_1_10_4_target = (
        h_u_components_gamma_1_10_4_target[0]
        + h_u_components_gamma_1_10_4_target[1]
        - h_u_components_gamma_1_10_4_target[2]
        - h_u_components_gamma_1_10_4_target[3]
    )

    h_u_gamma_2_0_1_target = (
        h_u_components_gamma_2_0_1_target[0]
        + h_u_components_gamma_2_0_1_target[1]
        - h_u_components_gamma_2_0_1_target[2]
        - h_u_components_gamma_2_0_1_target[3]
    )

    h_u_gamma_2_9_4_target = (
        h_u_components_gamma_2_9_4_target[0]
        + h_u_components_gamma_2_9_4_target[1]
        - h_u_components_gamma_2_9_4_target[2]
        - h_u_components_gamma_2_9_4_target[3]
    )

    assert torch.all(h_u_gamma_1_3_5_target.eq(h_u_gamma_1[0, 3, 5]))
    assert torch.all(h_u_gamma_1_10_4_target.eq(h_u_gamma_1[0, 10, 4]))
    assert torch.all(h_u_gamma_2_0_1_target.eq(h_u_gamma_2[0, 0, 1]))
    assert torch.all(h_u_gamma_2_9_4_target.eq(h_u_gamma_2[0, 9, 4]))


def test_compute_all_h_u_from_inner_products_linear() -> None:
    # shape should be num_kernels x number v_is
    assert all_h_us_linear.shape == (3, 5)
    h_u_gamma_1 = mkmmd_loss_linear.compute_h_u_from_inner_products_linear(
        inner_products_linear, torch.Tensor([2]).to(DEVICE)
    )
    h_u_gamma_2 = mkmmd_loss_linear.compute_h_u_from_inner_products_linear(
        inner_products_linear, torch.Tensor([1]).to(DEVICE)
    )
    h_u_gamma_3 = mkmmd_loss_linear.compute_h_u_from_inner_products_linear(
        inner_products_linear, torch.Tensor([0.5]).to(DEVICE)
    )
    assert torch.all(all_h_us_linear.eq(torch.cat([h_u_gamma_1, h_u_gamma_2, h_u_gamma_3], 0)))

    # test run all the way through from X, Y
    all_h_us_full = mkmmd_loss_linear.compute_all_h_u_linear(X, Y)
    assert torch.all(all_h_us_full.eq(all_h_us_linear))


def test_compute_all_h_u_from_inner_products() -> None:
    # shape should be num_kernels x num_samples x num_samples
    assert all_h_us_all.shape == (3, 11, 11)
    h_u_gamma_1 = mkmmd_loss.compute_h_u_from_inner_products(inner_products_all, torch.Tensor([2]).to(DEVICE))
    h_u_gamma_2 = mkmmd_loss.compute_h_u_from_inner_products(inner_products_all, torch.Tensor([1]).to(DEVICE))
    h_u_gamma_3 = mkmmd_loss.compute_h_u_from_inner_products(inner_products_all, torch.Tensor([0.5]).to(DEVICE))
    assert torch.all(all_h_us_all.eq(torch.cat([h_u_gamma_1, h_u_gamma_2, h_u_gamma_3])))

    # test run all the way through from X, Y
    all_h_us_full = mkmmd_loss.compute_all_h_u_all_samples(X, Y)
    assert torch.all(all_h_us_full.eq(all_h_us_all))


def test_compute_hat_d_per_kernel_linear() -> None:
    # shape should be num_kernels x 1
    hat_d_per_kernel_linear.shape == (3, 1)
    assert (
        pytest.approx(hat_d_per_kernel_linear[0, 0].item(), abs=0.00001)
        == ((1 / 5) * torch.sum(all_h_us_linear[0, :])).item()
    )
    assert (
        pytest.approx(hat_d_per_kernel_linear[1, 0].item(), abs=0.00001)
        == ((1 / 5) * torch.sum(all_h_us_linear[1, :])).item()
    )
    assert (
        pytest.approx(hat_d_per_kernel_linear[2, 0].item(), abs=0.00001)
        == ((1 / 5) * torch.sum(all_h_us_linear[2, :])).item()
    )


def test_compute_mkmmd_linear() -> None:
    betas = torch.Tensor([1.5, 2.0, -1.0]).reshape(-1, 1).to(DEVICE)
    mkmmd_target = (
        hat_d_per_kernel_linear[0, 0] * 1.5
        + hat_d_per_kernel_linear[1, 0] * 2.0
        + hat_d_per_kernel_linear[2, 0] * (-1.0)
    )
    assert pytest.approx(mkmmd_loss_linear.compute_mkmmd(X, Y, betas).cpu(), abs=0.0001) == mkmmd_target.cpu()


def test_compute_hat_d_per_kernel() -> None:
    # shape should be num_kernels x 1
    hat_d_per_kernel_all.shape == (3, 1)
    assert (
        pytest.approx(hat_d_per_kernel_all[0, 0].item(), abs=0.00001)
        == ((1 / 121) * torch.sum(all_h_us_all[0, :, :])).item()
    )
    assert (
        pytest.approx(hat_d_per_kernel_all[1, 0].item(), abs=0.00001)
        == ((1 / 121) * torch.sum(all_h_us_all[1, :, :])).item()
    )
    assert (
        pytest.approx(hat_d_per_kernel_all[2, 0].item(), abs=0.00001)
        == ((1 / 121) * torch.sum(all_h_us_all[2, :, :])).item()
    )


def test_compute_mkmmd() -> None:
    betas = torch.Tensor([1.5, 2.0, -1.0]).reshape(-1, 1).to(DEVICE)
    mkmmd_target = (
        hat_d_per_kernel_all[0, 0] * 1.5 + hat_d_per_kernel_all[1, 0] * 2.0 + hat_d_per_kernel_all[2, 0] * (-1.0)
    )
    assert pytest.approx(mkmmd_loss.compute_mkmmd(X, Y, betas).cpu(), abs=0.0001) == mkmmd_target.cpu()


def test_create_h_u_delta_w_i() -> None:
    # shape should be num num_kernels x v_is // 2 (noting that we drop the last v_i if uneven number)
    assert h_u_delta_w_i.shape == (3, 2)
    assert h_u_delta_w_i[0, 0] == all_h_us_linear[0, 0] - all_h_us_linear[0, 1]
    assert h_u_delta_w_i[0, 1] == all_h_us_linear[0, 2] - all_h_us_linear[0, 3]
    assert h_u_delta_w_i[1, 0] == all_h_us_linear[1, 0] - all_h_us_linear[1, 1]
    assert h_u_delta_w_i[1, 1] == all_h_us_linear[1, 2] - all_h_us_linear[1, 3]
    assert h_u_delta_w_i[2, 0] == all_h_us_linear[2, 0] - all_h_us_linear[2, 1]
    assert h_u_delta_w_i[2, 1] == all_h_us_linear[2, 2] - all_h_us_linear[2, 3]


def test_compute_hat_Q_k_linear() -> None:
    # shape should be number of kernels x number of kernels
    assert Q_k_linear.shape == (3, 3)
    assert Q_k_linear[0, 0] == (0.5) * (
        h_u_delta_w_i[0, 0] * h_u_delta_w_i[0, 0] + h_u_delta_w_i[0, 1] * h_u_delta_w_i[0, 1]
    )
    assert Q_k_linear[0, 1] == (0.5) * (
        h_u_delta_w_i[0, 0] * h_u_delta_w_i[1, 0] + h_u_delta_w_i[0, 1] * h_u_delta_w_i[1, 1]
    )
    assert Q_k_linear[1, 0] == (0.5) * (
        h_u_delta_w_i[0, 0] * h_u_delta_w_i[1, 0] + h_u_delta_w_i[0, 1] * h_u_delta_w_i[1, 1]
    )
    assert Q_k_linear[0, 2] == (0.5) * (
        h_u_delta_w_i[0, 0] * h_u_delta_w_i[2, 0] + h_u_delta_w_i[0, 1] * h_u_delta_w_i[2, 1]
    )
    assert Q_k_linear[2, 0] == (0.5) * (
        h_u_delta_w_i[0, 0] * h_u_delta_w_i[2, 0] + h_u_delta_w_i[0, 1] * h_u_delta_w_i[2, 1]
    )
    assert Q_k_linear[1, 1] == (0.5) * (
        h_u_delta_w_i[1, 0] * h_u_delta_w_i[1, 0] + h_u_delta_w_i[1, 1] * h_u_delta_w_i[1, 1]
    )
    assert Q_k_linear[1, 2] == (0.5) * (
        h_u_delta_w_i[1, 0] * h_u_delta_w_i[2, 0] + h_u_delta_w_i[1, 1] * h_u_delta_w_i[2, 1]
    )
    assert Q_k_linear[2, 1] == (0.5) * (
        h_u_delta_w_i[1, 0] * h_u_delta_w_i[2, 0] + h_u_delta_w_i[1, 1] * h_u_delta_w_i[2, 1]
    )
    assert Q_k_linear[2, 2] == (0.5) * (
        h_u_delta_w_i[2, 0] * h_u_delta_w_i[2, 0] + h_u_delta_w_i[2, 1] * h_u_delta_w_i[2, 1]
    )


def test_form_kernel_samples_minus_expectation() -> None:
    assert kernel_samples_minus_expectation.shape == (3, 11, 11)

    kernel_samples_minus_expectation_0_3_5 = all_h_us_all[0, 3, 5] - hat_d_per_kernel_all[0, 0]
    kernel_samples_minus_expectation_1_3_5 = all_h_us_all[1, 3, 5] - hat_d_per_kernel_all[1, 0]
    kernel_samples_minus_expectation_2_0_1 = all_h_us_all[2, 0, 1] - hat_d_per_kernel_all[2, 0]

    assert (
        pytest.approx(kernel_samples_minus_expectation_0_3_5.cpu(), abs=0.00001)
        == kernel_samples_minus_expectation[0, 3, 5].cpu()
    )
    assert (
        pytest.approx(kernel_samples_minus_expectation_1_3_5.cpu(), abs=0.00001)
        == kernel_samples_minus_expectation[1, 3, 5].cpu()
    )
    assert (
        pytest.approx(kernel_samples_minus_expectation_2_0_1.cpu(), abs=0.00001)
        == kernel_samples_minus_expectation[2, 0, 1].cpu()
    )

    kernel_samples_minus_expectation_0_7_2 = all_h_us_all[0, 7, 2] - hat_d_per_kernel_all[0, 0]
    kernel_samples_minus_expectation_1_9_1 = all_h_us_all[1, 9, 1] - hat_d_per_kernel_all[1, 0]
    kernel_samples_minus_expectation_2_1_1 = all_h_us_all[2, 1, 1] - hat_d_per_kernel_all[2, 0]

    assert (
        pytest.approx(kernel_samples_minus_expectation_0_7_2.cpu(), abs=0.00001)
        == kernel_samples_minus_expectation[0, 7, 2].cpu()
    )
    assert (
        pytest.approx(kernel_samples_minus_expectation_1_9_1.cpu(), abs=0.00001)
        == kernel_samples_minus_expectation[1, 9, 1].cpu()
    )
    assert (
        pytest.approx(kernel_samples_minus_expectation_2_1_1.cpu(), abs=0.00001)
        == kernel_samples_minus_expectation[2, 1, 1].cpu()
    )


def unrolled_summation(kernel_1_index: int, kernel_2_index: int) -> torch.Tensor:
    sum = torch.Tensor([0.0]).to(DEVICE)
    for i in range(11):
        for j in range(11):
            sum += (
                kernel_samples_minus_expectation[kernel_1_index][i][j]
                * kernel_samples_minus_expectation[kernel_2_index][i][j]
            )
    return sum


def test_compute_Q_k() -> None:
    assert Q_k.shape == (3, 3)

    Q_k_0_0 = (1 / (121 - 1)) * unrolled_summation(0, 0)
    Q_k_1_0 = (1 / (121 - 1)) * unrolled_summation(1, 0)
    Q_k_0_1 = (1 / (121 - 1)) * unrolled_summation(0, 1)
    Q_k_1_2 = (1 / (121 - 1)) * unrolled_summation(1, 2)
    Q_k_2_1 = (1 / (121 - 1)) * unrolled_summation(2, 1)
    # Should be symmetric
    pytest.approx(Q_k_1_0.cpu(), abs=0.00001) == Q_k_0_1.cpu()
    pytest.approx(Q_k_1_2.cpu(), abs=0.00001) == Q_k_2_1.cpu()

    pytest.approx(Q_k[0, 0].cpu(), abs=0.00001) == Q_k_0_0.cpu()
    pytest.approx(Q_k[1, 0].cpu(), abs=0.00001) == Q_k_1_0.cpu()
    pytest.approx(Q_k[0, 1].cpu(), abs=0.00001) == Q_k_0_1.cpu()
    pytest.approx(Q_k[1, 2].cpu(), abs=0.00001) == Q_k_1_2.cpu()
    pytest.approx(Q_k[2, 1].cpu(), abs=0.00001) == Q_k_2_1.cpu()


def test_beta_with_largest_hat_d() -> None:
    test_hat_d = torch.Tensor([[-1.2, 1.3, 2.1, 0.45, -6.5, -0.33]]).to(DEVICE).t()
    test_hat_q_k = torch.Tensor(
        [
            [-1, 1.5, 2.5, 3, -5.5, 0],
            [3, 4, 2.2, 5.6, 3.1, -1.2],
            [-1.5, 1.2, 3.4, 2.1, 0.5, -0.1],
            [1.5, 2.1, 3.2, 4.5, 2.1, 1.2],
            [4, 3.2, 3.5, -2, 1.2, 3.4],
            [1.2, 3.4, 2.1, 1.2, 3.4, 2.1],
        ]
    ).to(DEVICE)
    assert test_hat_d.shape == (6, 1)
    one_hot_beta_max = mkmmd_loss.beta_with_extreme_kernel_base_values(
        test_hat_d, test_hat_q_k, minimize_type_two_error=True
    )
    beta_target_max = torch.Tensor([[1, 0, 0, 0, 0, 0]]).to(DEVICE).t()
    assert one_hot_beta_max.shape == (6, 1)
    assert torch.all(one_hot_beta_max.eq(beta_target_max))

    one_hot_beta_min = mkmmd_loss.beta_with_extreme_kernel_base_values(
        test_hat_d, test_hat_q_k, minimize_type_two_error=False
    )
    beta_target_min = torch.Tensor([[0, 0, 0, 0, 1, 0]]).to(DEVICE).t()
    assert one_hot_beta_min.shape == (6, 1)
    assert torch.all(one_hot_beta_min.eq(beta_target_min))


def test_optimize_betas_for_X_Y() -> None:
    # The simple test cases above result in a set of hat_ds that are all negative for the linear estimate. In this
    # case, we perform the selection of a single kernel as recommended in Gretton
    degenerate_betas = mkmmd_loss_linear.optimize_betas(X, Y, lambda_m=0.0001)
    beta_target = torch.Tensor([[1, 0, 0]]).to(DEVICE).t()
    assert torch.all(degenerate_betas.eq(beta_target))

    non_degenerate_beta = mkmmd_loss.optimize_betas(X, Y, lambda_m=0.0001)
    beta_target = torch.Tensor([[0, 0, 1.0]]).to(DEVICE).t()
    assert torch.allclose(non_degenerate_beta, beta_target, rtol=0, atol=1e-7)


def test_gamma_defaults() -> None:
    default_mkmmd = MkMmdLoss(DEVICE)
    neg_gamma_powers = [
        -3.5,
        -3.25,
        -3,
        -2.75,
        -2.5,
        -2.25,
        -2,
        -1.75,
        -1.5,
        -1.25,
        -1,
        -0.75,
        -0.5,
        -0.25,
        0,
    ]
    pos_gamma_powers = [0.25, 0.5, 0.75, 1]
    gamma_powers = neg_gamma_powers + pos_gamma_powers
    default_gammas = torch.Tensor([2**power for power in gamma_powers]).to(DEVICE)
    assert torch.all(default_mkmmd.gammas.eq(default_gammas))
    assert torch.all(torch.where(default_mkmmd.betas >= 0.0, True, False))
    assert pytest.approx(torch.sum(default_mkmmd.betas).item(), abs=0.0001) == 1.0


def test_get_best_vertex_for_objective_function() -> None:
    lambda_m = 0.0001
    regularized_Q_k = 2 * Q_k_linear + lambda_m * torch.eye(3).to(DEVICE)
    best_vertex = mkmmd_loss_linear.get_best_vertex_for_objective_function(hat_d_per_kernel_linear, regularized_Q_k)
    assert best_vertex.shape == (3, 1)

    assert pytest.approx(best_vertex[0, 0].item(), abs=0.0001) == -4.1689
    assert pytest.approx(best_vertex[1, 0].item(), abs=0.0001) == 0.0
    assert pytest.approx(best_vertex[2, 0].item(), abs=0.0001) == 0.0
    assert pytest.approx(torch.mm(hat_d_per_kernel_linear.t(), best_vertex).cpu(), abs=0.0001) == 1.0


def test_optimizer_betas_in_non_degenerate_case_linear() -> None:
    lambda_m = 0.0001
    torch.manual_seed(42)
    default_mkmmd = MkMmdLoss(DEVICE, perform_linear_approximation=True)

    # First sample is from a zero mean gaussian with unit covariance (dimension 5)
    p = MultivariateNormal(torch.zeros(5), torch.eye(5))
    X_local = p.sample(
        torch.Size(
            [
                100,
            ]
        )
    )

    # Second sample is a mixture of two gaussian with zero mean except the first has mean 1.0 in the first coordinate
    # and the second has mean 1.0 in the second coordinate
    q_1 = MultivariateNormal(torch.tensor([1.0, 0, 0, 0, 0]), torch.eye(5))
    q_2 = MultivariateNormal(torch.tensor([0, 1.0, 0, 0, 0]), torch.eye(5))
    Y_local = (
        q_1.sample(
            torch.Size(
                [
                    100,
                ]
            )
        )
        + q_2.sample(
            torch.Size(
                [
                    100,
                ]
            )
        )
    ) / 2.0
    X_local = X_local.to(DEVICE)
    Y_local = Y_local.to(DEVICE)
    all_h_u_per_vi_local = default_mkmmd.compute_all_h_u_linear(X_local, Y_local)
    hat_d_per_kernel_local = default_mkmmd.compute_hat_d_per_kernel(all_h_u_per_vi_local)
    mkmmd_before_opt = default_mkmmd(X_local, Y_local)
    target_mkmmd = torch.mm(default_mkmmd.betas.t(), hat_d_per_kernel_local)[0][0]
    assert pytest.approx(mkmmd_before_opt.item(), abs=0.000001) == target_mkmmd.cpu()

    hat_Q_k = default_mkmmd.compute_hat_Q_k_linear(all_h_u_per_vi_local)
    regularized_hat_Q_k = 2 * hat_Q_k + lambda_m * torch.eye(19).to(DEVICE)
    raw_betas = default_mkmmd.form_and_solve_qp(hat_d_per_kernel_local, regularized_hat_Q_k)
    raw_betas = torch.clamp(raw_betas, min=0)
    assert pytest.approx(torch.mm(raw_betas.t(), hat_d_per_kernel_local).cpu(), abs=0.0001) == 1.0000

    betas_local = default_mkmmd.optimize_betas(X_local, Y_local, lambda_m)
    assert torch.all(betas_local.eq((1 / torch.sum(raw_betas)) * raw_betas))

    default_mkmmd = MkMmdLoss(DEVICE, minimize_type_two_error=False, perform_linear_approximation=True)
    betas_local = default_mkmmd.optimize_betas(X_local, Y_local, lambda_m)
    one_hot_betas = torch.zeros_like(betas_local)

    one_hot_betas[0, 0] = 1
    assert torch.all(betas_local.eq(one_hot_betas))


def test_optimizer_betas_in_non_degenerate_case() -> None:
    lambda_m = 0.0001
    torch.manual_seed(42)
    default_mkmmd = MkMmdLoss(DEVICE)

    # First sample is from a zero mean gaussian with unit covariance (dimension 5)
    p = MultivariateNormal(torch.zeros(5), torch.eye(5))
    X_local = p.sample(
        torch.Size(
            [
                100,
            ]
        )
    ).to(DEVICE)

    # Second sample is a mixture of two gaussian with zero mean except the first has mean 1.0 in the first coordinate
    # and the second has mean 1.0 in the second coordinate
    q_1 = MultivariateNormal(torch.tensor([1.0, 0, 0, 0, 0]), torch.eye(5))
    q_2 = MultivariateNormal(torch.tensor([0, 1.0, 0, 0, 0]), torch.eye(5))
<<<<<<< HEAD
    Y = (
        (
            q_1.sample(
                torch.Size(
                    [
                        100,
                    ]
                )
=======
    Y_local = (
        q_1.sample(
            torch.Size(
                [
                    100,
                ]
>>>>>>> 851d18c7
            )
            + q_2.sample(
                torch.Size(
                    [
                        100,
                    ]
                )
            )
        )
<<<<<<< HEAD
        / 2.0
    ).to(DEVICE)
=======
    ) / 2.0
    X_local = X_local.to(DEVICE)
    Y_local = Y_local.to(DEVICE)
>>>>>>> 851d18c7

    all_h_u_per_sample = default_mkmmd.compute_all_h_u_all_samples(X_local, Y_local)
    hat_d_per_kernel_local = default_mkmmd.compute_hat_d_per_kernel(all_h_u_per_sample)
    mkmmd_before_opt = default_mkmmd(X_local, Y_local)
    target_mkmmd = torch.mm(default_mkmmd.betas.t(), hat_d_per_kernel_local)[0][0]
    assert pytest.approx(mkmmd_before_opt.item(), abs=0.000001) == target_mkmmd.cpu()

    hat_Q_k = default_mkmmd.compute_hat_Q_k(all_h_u_per_sample, hat_d_per_kernel_local)
    regularized_hat_Q_k = 2 * hat_Q_k + lambda_m * torch.eye(19).to(DEVICE)
    raw_betas = default_mkmmd.form_and_solve_qp(hat_d_per_kernel_local, regularized_hat_Q_k)
    raw_betas = torch.clamp(raw_betas, min=0)
    assert pytest.approx(torch.mm(raw_betas.t(), hat_d_per_kernel_local).cpu(), abs=0.0001) == 1.0000

    betas_local = default_mkmmd.optimize_betas(X_local, Y_local, lambda_m)
    assert torch.all(betas_local.eq((1 / torch.sum(raw_betas)) * raw_betas))

    default_mkmmd.betas = betas_local
    mkmmd_after_opt = default_mkmmd(X_local, Y_local)
    assert mkmmd_after_opt.item() > mkmmd_before_opt.item()

    default_mkmmd = MkMmdLoss(DEVICE, minimize_type_two_error=False)
    betas_local = default_mkmmd.optimize_betas(X_local, Y_local, lambda_m)
    one_hot_betas = torch.zeros_like(betas_local)

    one_hot_betas[1, 0] = 1
    assert torch.all(betas_local.eq(one_hot_betas))<|MERGE_RESOLUTION|>--- conflicted
+++ resolved
@@ -35,19 +35,7 @@
         [4, 1, 4],
         [2, 2, 2],
     ]
-<<<<<<< HEAD
-)
-
-# Basically all the tests failed if DEVICE was "cuda:0"
-# Likely the only reason these passed were because the github actions server does not
-# have a gpu so DEVICE would default to cpu
-# I started th debugging, but this is outside the scope of my PR and the tests run
-# super quickly on cpu anyways
-# DEVICE = torch.device("cuda:0" if torch.cuda.is_available() else "cpu")
-DEVICE = torch.device("cpu")
-=======
 ).to(DEVICE)
->>>>>>> 851d18c7
 
 mkmmd_loss_linear = MkMmdLoss(DEVICE, gammas=torch.Tensor([2, 1, 1 / 2]), perform_linear_approximation=True)
 mkmmd_loss_linear.betas = torch.Tensor([1.5, 2.0, -1.0]).reshape(-1, 1).to(DEVICE)
@@ -603,23 +591,12 @@
     # and the second has mean 1.0 in the second coordinate
     q_1 = MultivariateNormal(torch.tensor([1.0, 0, 0, 0, 0]), torch.eye(5))
     q_2 = MultivariateNormal(torch.tensor([0, 1.0, 0, 0, 0]), torch.eye(5))
-<<<<<<< HEAD
-    Y = (
-        (
-            q_1.sample(
-                torch.Size(
-                    [
-                        100,
-                    ]
-                )
-=======
     Y_local = (
         q_1.sample(
             torch.Size(
                 [
                     100,
                 ]
->>>>>>> 851d18c7
             )
             + q_2.sample(
                 torch.Size(
@@ -629,14 +606,9 @@
                 )
             )
         )
-<<<<<<< HEAD
-        / 2.0
-    ).to(DEVICE)
-=======
     ) / 2.0
     X_local = X_local.to(DEVICE)
     Y_local = Y_local.to(DEVICE)
->>>>>>> 851d18c7
 
     all_h_u_per_sample = default_mkmmd.compute_all_h_u_all_samples(X_local, Y_local)
     hat_d_per_kernel_local = default_mkmmd.compute_hat_d_per_kernel(all_h_u_per_sample)
