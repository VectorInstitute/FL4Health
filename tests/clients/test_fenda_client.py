--- conflicted
+++ resolved
@@ -42,114 +42,10 @@
     new_params_global = [
         val.cpu().numpy() for _, val in fenda_client.model.second_feature_extractor.state_dict().items()
     ]
-<<<<<<< HEAD
     assert len(global_params_from_server) > 0
     assert len(new_params_global) > 0
     for layer_from_server, new_layer_global in zip(global_params_from_server, new_params_global):
         np.testing.assert_allclose(layer_from_server, new_layer_global, rtol=0, atol=1e-5)
-=======
-    fenda_client.update_before_train(0)
-
-    assert fenda_client.aggregated_global_module is not None
-
-    aggregate_params = [
-        copy.deepcopy(val.cpu().numpy()) for _, val in fenda_client.aggregated_global_module.state_dict().items()
-    ]
-    # Make sure the fenda aggregated module parameters are equal to the global module parameters
-    for i in range(len(aggregate_params)):
-        assert (aggregate_params[i] == global_params[i]).all()
-
-    # Make sure the aggregated module is not set to train
-    assert fenda_client.aggregated_global_module.training is False
-    for param in fenda_client.aggregated_global_module.parameters():
-        assert param.requires_grad is False
-
-    # Make sure the original model is still set to train
-    assert fenda_client.model.training is True
-    for param in fenda_client.model.parameters():
-        assert param.requires_grad is True
-
-    torch.seed()  # resetting the seed at the end, just to be safe
-
-
-@pytest.mark.parametrize("local_module,global_module,head_module", [(FeatureCnn(), FeatureCnn(), FendaHeadCnn())])
-def test_setting_old_models(get_fenda_client: FendaClient) -> None:  # noqa
-    torch.manual_seed(42)
-    fenda_client = get_fenda_client
-
-    assert fenda_client.old_local_module is None
-    assert fenda_client.old_global_module is None
-    assert isinstance(fenda_client.model, FendaModel)
-
-    local_params = [
-        copy.deepcopy(val.cpu().numpy()) for _, val in fenda_client.model.local_module.state_dict().items()
-    ]
-    global_params = [
-        copy.deepcopy(val.cpu().numpy()) for _, val in fenda_client.model.global_module.state_dict().items()
-    ]
-    loss = {
-        "loss": 0.0,
-    }
-    fenda_client.update_after_train(0, loss)
-
-    assert fenda_client.old_local_module is not None
-    old_local_params = [
-        copy.deepcopy(val.cpu().numpy()) for _, val in fenda_client.old_local_module.state_dict().items()
-    ]
-
-    assert fenda_client.old_global_module is not None
-    old_global_params = [
-        copy.deepcopy(val.cpu().numpy()) for _, val in fenda_client.old_global_module.state_dict().items()
-    ]
-
-    # Make sure the Fenda old local module parameters are equal to the local module parameters
-    for i in range(len(local_params)):
-        assert (local_params[i] == old_local_params[i]).all()
-
-    # Make sure the Fenda old global module parameters are equal to the global module parameters
-    for i in range(len(global_params)):
-        assert (global_params[i] == old_global_params[i]).all()
-
-    # Make sure the old global and local module is not set to train
-    assert fenda_client.old_local_module.training is False
-    for param in fenda_client.old_local_module.parameters():
-        assert param.requires_grad is False
-    assert fenda_client.old_global_module.training is False
-    for param in fenda_client.old_global_module.parameters():
-        assert param.requires_grad is False
-
-    # Make sure the original model is still set to train
-    assert fenda_client.model.training is True
-    for param in fenda_client.model.parameters():
-        assert param.requires_grad is True
-
-    torch.seed()  # resetting the seed at the end, just to be safe
-
-
-@pytest.mark.parametrize("local_module,global_module,head_module", [(FeatureCnn(), FeatureCnn(), FendaHeadCnn())])
-def test_computing_contrastive_loss(get_fenda_client: FendaClient) -> None:  # noqa
-    torch.manual_seed(42)
-    fenda_client = get_fenda_client
-    fenda_client.contrastive_loss.temperature = 0.5
-
-    features = torch.tensor([[1, 1, 1]]).float()
-    positive_pairs = torch.tensor([[1, 1, 1]]).float()
-    negative_pairs = torch.tensor([[0, 0, 0]]).float()
-    contrastive_loss = fenda_client.contrastive_loss(
-        features, positive_pairs.unsqueeze(0), negative_pairs.unsqueeze(0)
-    )
-
-    assert contrastive_loss == pytest.approx(0.1269, rel=0.01)
-
-    features = torch.tensor([[0, 0, 0]]).float()
-    positive_pairs = torch.tensor([[1, 1, 1]]).float()
-    negative_pairs = torch.tensor([[0, 0, 0]]).float()
-    contrastive_loss = fenda_client.contrastive_loss(
-        features, positive_pairs.unsqueeze(0), negative_pairs.unsqueeze(0)
-    )
-
-    assert contrastive_loss == pytest.approx(0.6931, rel=0.01)
->>>>>>> a0bd92bf
 
     torch.seed()  # resetting the seed at the end, just to be safe
 
@@ -158,47 +54,20 @@
 def test_computing_perfcl_loss(get_fenda_client: FendaClient) -> None:  # noqa
     torch.manual_seed(42)
     fenda_client = get_fenda_client
-<<<<<<< HEAD
-=======
-    fenda_client.contrastive_loss.temperature = 0.5
-    fenda_client.perfcl_loss_weights = (1.0, 1.0)
->>>>>>> a0bd92bf
     fenda_client.criterion = torch.nn.CrossEntropyLoss()
 
     preds = {"prediction": torch.tensor([[1.0, 0.0], [0.0, 1.0]])}
     target = torch.tensor([[1.0, 0.0], [1.0, 0.0]])
 
-<<<<<<< HEAD
     training_loss = fenda_client.compute_training_loss(preds=preds, target=target, features={})
     evaluation_loss = fenda_client.compute_evaluation_loss(preds=preds, target=target, features={})
 
-=======
-    # Make sure the model is set to train
-    fenda_client.model.train()
-    training_loss = fenda_client.compute_training_loss(preds=preds, target=target, features=features)
-    # Make sure the model is set to eval
-    fenda_client.model.eval()
-    evaluation_loss = fenda_client.compute_evaluation_loss(preds=preds, target=target, features=features)
->>>>>>> a0bd92bf
     assert isinstance(training_loss.backward["backward"], torch.Tensor)
     # The evaluation and training losses should just be the vanilla cross-entropy losses
     assert pytest.approx(0.8132616, abs=0.0001) == evaluation_loss.checkpoint.item()
-<<<<<<< HEAD
     assert pytest.approx(0.8132616, abs=0.0001) == training_loss.backward["backward"].item()
     # No additional losses should be computed for the FENDA client.
     assert len(training_loss.additional_losses) == 0
     assert len(evaluation_loss.additional_losses) == 0
-=======
-    assert pytest.approx(3.0671176, abs=0.0001) == training_loss.backward["backward"].item()
-    assert evaluation_loss.checkpoint.item() != training_loss.backward["backward"].item()
-    assert training_loss.additional_losses == evaluation_loss.additional_losses
-    assert training_loss.additional_losses["loss"] == evaluation_loss.checkpoint.item()
-    assert training_loss.additional_losses["total_loss"] == training_loss.backward["backward"].item()
-
-    auxiliary_loss_total = (training_loss.backward["backward"] - evaluation_loss.checkpoint).item()
-    contrastive_minimize = training_loss.additional_losses["global_contrastive_loss"].item()
-    contrastive_maximize = training_loss.additional_losses["personal_contrastive_loss"].item()
-    assert pytest.approx(auxiliary_loss_total, abs=0.001) == (contrastive_minimize + contrastive_maximize)
->>>>>>> a0bd92bf
 
     torch.seed()  # resetting the seed at the end, just to be safe