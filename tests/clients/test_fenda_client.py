import copy

import pytest
import torch
from flwr.common import Config

from fl4health.clients.fenda_client import FendaClient
from fl4health.model_bases.fenda_base import FendaModel
from tests.clients.fixtures import get_fenda_client  # noqa
from tests.test_utils.models_for_test import FeatureCnn, FendaHeadCnn


@pytest.mark.parametrize("local_module,global_module,head_module", [(FeatureCnn(), FeatureCnn(), FendaHeadCnn())])
def test_getting_parameters(get_fenda_client: FendaClient) -> None:  # noqa
    torch.manual_seed(42)
    fenda_client = get_fenda_client
    config: Config = {}

    assert isinstance(fenda_client.model, FendaModel)
    params_local = [
        copy.deepcopy(val.cpu().numpy()) for _, val in fenda_client.model.local_module.state_dict().items()
    ]
    params_global = [
        copy.deepcopy(val.cpu().numpy()) for _, val in fenda_client.model.global_module.state_dict().items()
    ]
    fenda_client.get_parameters(config)

    assert isinstance(fenda_client.old_local_module, torch.nn.Module)
    for param in fenda_client.old_local_module.parameters():
        assert param.requires_grad is False

    old_local_module_params = [val.cpu().numpy() for _, val in fenda_client.old_local_module.state_dict().items()]
    for i in range(len(params_local)):
        assert (params_local[i] == old_local_module_params[i]).all()

    assert isinstance(fenda_client.old_global_module, torch.nn.Module)
    for param in fenda_client.old_global_module.parameters():
        assert param.requires_grad is False

    old_global_module_params = [val.cpu().numpy() for _, val in fenda_client.old_global_module.state_dict().items()]
    for i in range(len(params_global)):
        assert (params_global[i] == old_global_module_params[i]).all()


@pytest.mark.parametrize("local_module,global_module,head_module", [(FeatureCnn(), FeatureCnn(), FendaHeadCnn())])
def test_computing_perfcl_loss(get_fenda_client: FendaClient) -> None:  # noqa
    torch.manual_seed(42)
    fenda_client = get_fenda_client
    fenda_client.temperature = 0.5
    fenda_client.perfcl_loss_weights = (1.0, 1.0)
    fenda_client.criterion = torch.nn.CrossEntropyLoss()

    local_features = torch.tensor([[1, 1, 1], [1, 1, 1]]).float()
    global_features = torch.tensor([[1, 1, 1], [1, 1, 1]]).float()
    old_local_features = torch.tensor([[0, 0, 0], [0, 0, 0]]).float()
    old_global_features = torch.tensor([[0, 0, 0], [0, 0, 0]]).float()
    aggregated_global_features = torch.tensor([[1, 1, 1], [1, 1, 1]]).float()
    preds = {"prediction": torch.tensor([[1.0, 0.0], [0.0, 1.0]])}
    target = torch.tensor([[1.0, 0.0], [1.0, 0.0]])
    features = {
        "local_features": local_features,
        "old_local_features": old_local_features,
        "global_features": global_features,
        "old_global_features": old_global_features,
        "aggregated_global_features": aggregated_global_features,
    }
<<<<<<< HEAD
    loss = fenda_client.compute_loss(preds=preds, target=target, features=features)
    assert isinstance(loss.backward["backward"], torch.Tensor)
    assert pytest.approx(0.8132616, abs=0.0001) == loss.checkpoint.item()
    assert loss.checkpoint.item() != loss.backward["backward"].item()

    auxiliary_loss_total = (loss.backward["backward"] - loss.checkpoint).item()
    global_contrastive_loss = loss.additional_losses["global_contrastive_loss"].item()
    local_contrastive_loss = loss.additional_losses["local_contrastive_loss"].item()
    assert pytest.approx(auxiliary_loss_total, abs=0.001) == (global_contrastive_loss + local_contrastive_loss)
=======

    training_loss = fenda_client.compute_training_loss(preds=preds, target=target, features=features)
    evaluation_loss = fenda_client.compute_evaluation_loss(preds=preds, target=target, features=features)
    assert isinstance(training_loss.backward["backward"], torch.Tensor)
    assert pytest.approx(0.8132616, abs=0.0001) == evaluation_loss.checkpoint.item()
    assert pytest.approx(3.0671176, abs=0.0001) == training_loss.backward["backward"].item()
    assert evaluation_loss.checkpoint.item() != training_loss.backward["backward"].item()
    assert training_loss.additional_losses == evaluation_loss.additional_losses
    assert training_loss.additional_losses["loss"] == evaluation_loss.checkpoint.item()
    assert training_loss.additional_losses["total_loss"] == training_loss.backward["backward"].item()

    auxiliary_loss_total = (training_loss.backward["backward"] - evaluation_loss.checkpoint).item()
    contrastive_minimize = training_loss.additional_losses["contrastive_loss_minimize"].item()
    contrastive_maximize = training_loss.additional_losses["contrastive_loss_maximize"].item()
    assert pytest.approx(auxiliary_loss_total, abs=0.001) == (contrastive_minimize + contrastive_maximize)
>>>>>>> 375a229f
<|MERGE_RESOLUTION|>--- conflicted
+++ resolved
@@ -64,17 +64,6 @@
         "old_global_features": old_global_features,
         "aggregated_global_features": aggregated_global_features,
     }
-<<<<<<< HEAD
-    loss = fenda_client.compute_loss(preds=preds, target=target, features=features)
-    assert isinstance(loss.backward["backward"], torch.Tensor)
-    assert pytest.approx(0.8132616, abs=0.0001) == loss.checkpoint.item()
-    assert loss.checkpoint.item() != loss.backward["backward"].item()
-
-    auxiliary_loss_total = (loss.backward["backward"] - loss.checkpoint).item()
-    global_contrastive_loss = loss.additional_losses["global_contrastive_loss"].item()
-    local_contrastive_loss = loss.additional_losses["local_contrastive_loss"].item()
-    assert pytest.approx(auxiliary_loss_total, abs=0.001) == (global_contrastive_loss + local_contrastive_loss)
-=======
 
     training_loss = fenda_client.compute_training_loss(preds=preds, target=target, features=features)
     evaluation_loss = fenda_client.compute_evaluation_loss(preds=preds, target=target, features=features)
@@ -87,7 +76,6 @@
     assert training_loss.additional_losses["total_loss"] == training_loss.backward["backward"].item()
 
     auxiliary_loss_total = (training_loss.backward["backward"] - evaluation_loss.checkpoint).item()
-    contrastive_minimize = training_loss.additional_losses["contrastive_loss_minimize"].item()
-    contrastive_maximize = training_loss.additional_losses["contrastive_loss_maximize"].item()
-    assert pytest.approx(auxiliary_loss_total, abs=0.001) == (contrastive_minimize + contrastive_maximize)
->>>>>>> 375a229f
+    contrastive_minimize = training_loss.additional_losses["global_contrastive_loss"].item()
+    contrastive_maximize = training_loss.additional_losses["personal_contrastive_loss"].item()
+    assert pytest.approx(auxiliary_loss_total, abs=0.001) == (contrastive_minimize + contrastive_maximize)