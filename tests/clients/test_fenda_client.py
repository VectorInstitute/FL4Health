import copy

import pytest
import torch
from flwr.common import Config

from fl4health.clients.fenda_client import FendaClient
from fl4health.model_bases.fenda_base import FendaModel
from tests.clients.fixtures import get_fenda_client  # noqa
from tests.test_utils.models_for_test import FeatureCnn, FendaHeadCnn


@pytest.mark.parametrize("local_module,global_module,head_module", [(FeatureCnn(), FeatureCnn(), FendaHeadCnn())])
def test_getting_parameters(get_fenda_client: FendaClient) -> None:  # noqa
    torch.manual_seed(42)
    fenda_client = get_fenda_client
    config: Config = {}

    assert isinstance(fenda_client.model, FendaModel)
    params_local = [
        copy.deepcopy(val.cpu().numpy()) for _, val in fenda_client.model.local_module.state_dict().items()
    ]
    params_global = [
        copy.deepcopy(val.cpu().numpy()) for _, val in fenda_client.model.global_module.state_dict().items()
    ]
    loss = {
        "loss": 0.0,
    }
    fenda_client.update_after_train(0, loss)
    fenda_client.get_parameters(config)

    assert isinstance(fenda_client.old_local_module, torch.nn.Module)
    assert fenda_client.old_local_module.training is False
    for param in fenda_client.old_local_module.parameters():
        assert param.requires_grad is False

    old_local_module_params = [val.cpu().numpy() for _, val in fenda_client.old_local_module.state_dict().items()]
    for i in range(len(params_local)):
        assert (params_local[i] == old_local_module_params[i]).all()

    assert isinstance(fenda_client.old_global_module, torch.nn.Module)
    assert fenda_client.old_global_module.training is False
    for param in fenda_client.old_global_module.parameters():
        assert param.requires_grad is False

    old_global_module_params = [val.cpu().numpy() for _, val in fenda_client.old_global_module.state_dict().items()]
    for i in range(len(params_global)):
        assert (params_global[i] == old_global_module_params[i]).all()


@pytest.mark.parametrize("local_module,global_module,head_module", [(FeatureCnn(), FeatureCnn(), FendaHeadCnn())])
<<<<<<< HEAD
def test_computing_perfcl_loss(get_fenda_client: FendaClient) -> None:  # noqa
=======
def test_setting_global_model(get_fenda_client: FendaClient) -> None:  # noqa
    torch.manual_seed(42)
    fenda_client = get_fenda_client

    assert fenda_client.aggregated_global_module is None
    assert isinstance(fenda_client.model, FendaModel)

    global_params = [
        copy.deepcopy(val.cpu().numpy()) for _, val in fenda_client.model.global_module.state_dict().items()
    ]
    fenda_client.update_before_train(0)

    assert fenda_client.aggregated_global_module is not None

    aggregate_params = [
        copy.deepcopy(val.cpu().numpy()) for _, val in fenda_client.aggregated_global_module.state_dict().items()
    ]
    # Make sure the fenda aggregated module parameters are equal to the global module parameters
    for i in range(len(aggregate_params)):
        assert (aggregate_params[i] == global_params[i]).all()

    # Make sure the aggregated module is not set to train
    assert fenda_client.aggregated_global_module.training is False
    for param in fenda_client.aggregated_global_module.parameters():
        assert param.requires_grad is False

    # Make sure the original model is still set to train
    assert fenda_client.model.training is True
    for param in fenda_client.model.parameters():
        assert param.requires_grad is True


@pytest.mark.parametrize("local_module,global_module,head_module", [(FeatureCnn(), FeatureCnn(), FendaHeadCnn())])
def test_setting_old_models(get_fenda_client: FendaClient) -> None:  # noqa
    torch.manual_seed(42)
    fenda_client = get_fenda_client

    assert fenda_client.old_local_module is None
    assert fenda_client.old_global_module is None
    assert isinstance(fenda_client.model, FendaModel)

    local_params = [
        copy.deepcopy(val.cpu().numpy()) for _, val in fenda_client.model.local_module.state_dict().items()
    ]
    global_params = [
        copy.deepcopy(val.cpu().numpy()) for _, val in fenda_client.model.global_module.state_dict().items()
    ]
    loss = {
        "loss": 0.0,
    }
    fenda_client.update_after_train(0, loss)

    assert fenda_client.old_local_module is not None
    old_local_params = [
        copy.deepcopy(val.cpu().numpy()) for _, val in fenda_client.old_local_module.state_dict().items()
    ]

    assert fenda_client.old_global_module is not None
    old_global_params = [
        copy.deepcopy(val.cpu().numpy()) for _, val in fenda_client.old_global_module.state_dict().items()
    ]

    # Make sure the Fenda old local module parameters are equal to the local module parameters
    for i in range(len(local_params)):
        assert (local_params[i] == old_local_params[i]).all()

    # Make sure the Fenda old global module parameters are equal to the global module parameters
    for i in range(len(global_params)):
        assert (global_params[i] == old_global_params[i]).all()

    # Make sure the old global and local module is not set to train
    assert fenda_client.old_local_module.training is False
    for param in fenda_client.old_local_module.parameters():
        assert param.requires_grad is False
    assert fenda_client.old_global_module.training is False
    for param in fenda_client.old_global_module.parameters():
        assert param.requires_grad is False

    # Make sure the original model is still set to train
    assert fenda_client.model.training is True
    for param in fenda_client.model.parameters():
        assert param.requires_grad is True


@pytest.mark.parametrize("local_module,global_module,head_module", [(FeatureCnn(), FeatureCnn(), FendaHeadCnn())])
def test_computing_contrastive_loss(get_fenda_client: FendaClient) -> None:  # noqa
    torch.manual_seed(42)
    fenda_client = get_fenda_client
    fenda_client.temperature = 0.5

    features = torch.tensor([[1, 1, 1]]).float()
    positive_pairs = torch.tensor([[1, 1, 1]]).float()
    negative_pairs = torch.tensor([[0, 0, 0]]).float()
    contrastive_loss = fenda_client.compute_contrastive_loss(features, positive_pairs, negative_pairs)

    assert contrastive_loss == pytest.approx(0.1269, rel=0.01)

    features = torch.tensor([[0, 0, 0]]).float()
    positive_pairs = torch.tensor([[1, 1, 1]]).float()
    negative_pairs = torch.tensor([[0, 0, 0]]).float()
    contrastive_loss = fenda_client.compute_contrastive_loss(features, positive_pairs, negative_pairs)

    assert contrastive_loss == pytest.approx(0.6931, rel=0.01)


@pytest.mark.parametrize("local_module,global_module,head_module", [(FeatureCnn(), FeatureCnn(), FendaHeadCnn())])
def test_computing_loss(get_fenda_client: FendaClient) -> None:  # noqa
>>>>>>> 80e726b9
    torch.manual_seed(42)
    fenda_client = get_fenda_client
    fenda_client.temperature = 0.5
    fenda_client.perfcl_loss_weights = (1.0, 1.0)
    fenda_client.criterion = torch.nn.CrossEntropyLoss()

    local_features = torch.tensor([[1, 1, 1], [1, 1, 1]]).float()
    global_features = torch.tensor([[1, 1, 1], [1, 1, 1]]).float()
    old_local_features = torch.tensor([[0, 0, 0], [0, 0, 0]]).float()
    old_global_features = torch.tensor([[0, 0, 0], [0, 0, 0]]).float()
    aggregated_global_features = torch.tensor([[1, 1, 1], [1, 1, 1]]).float()
    preds = {"prediction": torch.tensor([[1.0, 0.0], [0.0, 1.0]])}
    target = torch.tensor([[1.0, 0.0], [1.0, 0.0]])
    features = {
        "local_features": local_features,
        "old_local_features": old_local_features,
        "global_features": global_features,
        "old_global_features": old_global_features,
        "aggregated_global_features": aggregated_global_features,
    }

    training_loss = fenda_client.compute_training_loss(preds=preds, target=target, features=features)
    evaluation_loss = fenda_client.compute_evaluation_loss(preds=preds, target=target, features=features)
    assert isinstance(training_loss.backward["backward"], torch.Tensor)
    assert pytest.approx(0.8132616, abs=0.0001) == evaluation_loss.checkpoint.item()
    assert pytest.approx(3.0671176, abs=0.0001) == training_loss.backward["backward"].item()
    assert evaluation_loss.checkpoint.item() != training_loss.backward["backward"].item()
    assert training_loss.additional_losses == evaluation_loss.additional_losses
    assert training_loss.additional_losses["loss"] == evaluation_loss.checkpoint.item()
    assert training_loss.additional_losses["total_loss"] == training_loss.backward["backward"].item()

    auxiliary_loss_total = (training_loss.backward["backward"] - evaluation_loss.checkpoint).item()
    contrastive_minimize = training_loss.additional_losses["global_contrastive_loss"].item()
    contrastive_maximize = training_loss.additional_losses["personal_contrastive_loss"].item()
    assert pytest.approx(auxiliary_loss_total, abs=0.001) == (contrastive_minimize + contrastive_maximize)<|MERGE_RESOLUTION|>--- conflicted
+++ resolved
@@ -49,9 +49,6 @@
 
 
 @pytest.mark.parametrize("local_module,global_module,head_module", [(FeatureCnn(), FeatureCnn(), FendaHeadCnn())])
-<<<<<<< HEAD
-def test_computing_perfcl_loss(get_fenda_client: FendaClient) -> None:  # noqa
-=======
 def test_setting_global_model(get_fenda_client: FendaClient) -> None:  # noqa
     torch.manual_seed(42)
     fenda_client = get_fenda_client
@@ -145,21 +142,24 @@
     features = torch.tensor([[1, 1, 1]]).float()
     positive_pairs = torch.tensor([[1, 1, 1]]).float()
     negative_pairs = torch.tensor([[0, 0, 0]]).float()
-    contrastive_loss = fenda_client.compute_contrastive_loss(features, positive_pairs, negative_pairs)
+    contrastive_loss = fenda_client.contrastive_loss(
+        features, positive_pairs.unsqueeze(0), negative_pairs.unsqueeze(0)
+    )
 
     assert contrastive_loss == pytest.approx(0.1269, rel=0.01)
 
     features = torch.tensor([[0, 0, 0]]).float()
     positive_pairs = torch.tensor([[1, 1, 1]]).float()
     negative_pairs = torch.tensor([[0, 0, 0]]).float()
-    contrastive_loss = fenda_client.compute_contrastive_loss(features, positive_pairs, negative_pairs)
+    contrastive_loss = fenda_client.contrastive_loss(
+        features, positive_pairs.unsqueeze(0), negative_pairs.unsqueeze(0)
+    )
 
     assert contrastive_loss == pytest.approx(0.6931, rel=0.01)
 
 
 @pytest.mark.parametrize("local_module,global_module,head_module", [(FeatureCnn(), FeatureCnn(), FendaHeadCnn())])
-def test_computing_loss(get_fenda_client: FendaClient) -> None:  # noqa
->>>>>>> 80e726b9
+def test_computing_perfcl_loss(get_fenda_client: FendaClient) -> None:  # noqa
     torch.manual_seed(42)
     fenda_client = get_fenda_client
     fenda_client.temperature = 0.5
