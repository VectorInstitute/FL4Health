--- conflicted
+++ resolved
@@ -138,68 +138,6 @@
 
 
 @pytest.mark.parametrize("type,model", [(MoonClient, MoonModel(FeatureCnn(), HeadCnn()))])
-def test_getting_parameters(get_client: MoonClient) -> None:  # noqa
-    torch.manual_seed(42)
-    moon_client = get_client
-    config: Config = {}
-
-    params = [copy.deepcopy(val.cpu().numpy()) for _, val in moon_client.model.state_dict().items()]
-    # Mocking sending parameters to the server, need to make sure the old_model_list is updated
-    _ = moon_client.get_parameters(config)
-    new_params = [layer_weights + 0.1 for layer_weights in params]
-    moon_client.set_parameters(new_params, config)
-
-    # Assert we stored the old model
-    assert len(moon_client.old_models_list) == 1
-
-    old_model_params = [val.cpu().numpy() for _, val in moon_client.old_models_list[-1].state_dict().items()]
-    global_model_params = [val.cpu().numpy() for _, val in moon_client.global_model.state_dict().items()]
-    # Make sure the MOON model parameters are equal to the global model parameters
-    new_moon_model_params = [val.cpu().numpy() for _, val in moon_client.model.state_dict().items()]
-
-    for i in range(len(params)):
-        assert (params[i] == old_model_params[i]).all()
-        assert (new_params[i] == global_model_params[i]).all()
-        assert (new_params[i] == new_moon_model_params[i]).all()
-
-    # Do another round to make sure old model list doesn't expand and it contains new parameters
-    # Mocking sending parameters to the server, need to make sure the old_model_list is updated
-<<<<<<< HEAD
-    _ = moon_client.get_parameters(config)
-    new_params_2 = [layer_weights + 0.1 for layer_weights in params]
-    moon_client.set_parameters(new_params, config)
-=======
-    config["current_server_round"] = 2
-    moon_client.update_after_train(0, loss)
-    _ = moon_client.get_parameters(config)
-    new_params_2 = [layer_weights + 0.1 for layer_weights in params]
-    # Setting parameters once to represent an evaluation set parameters
-    moon_client.set_parameters(new_params, config, fitting_round=False)
-    # Setting parameters again to represent a training set parameters
-    moon_client.set_parameters(new_params, config, fitting_round=True)
-    moon_client.update_before_train(0)
->>>>>>> 61477513
-
-    # Assert we stored the old model
-    assert len(moon_client.old_models_list) == 1
-
-    old_model_params = [val.cpu().numpy() for _, val in moon_client.old_models_list[-1].state_dict().items()]
-    global_model_params = [val.cpu().numpy() for _, val in moon_client.global_model.state_dict().items()]
-    # Make sure the MOON model parameters are equal to the global model parameters
-    new_moon_model_params = [val.cpu().numpy() for _, val in moon_client.model.state_dict().items()]
-
-    for i in range(len(params)):
-        assert (new_params[i] == old_model_params[i]).all()
-        assert (new_params_2[i] == global_model_params[i]).all()
-        assert (new_params_2[i] == new_moon_model_params[i]).all()
-<<<<<<< HEAD
-=======
-
-    torch.seed()  # resetting the seed at the end, just to be safe
->>>>>>> 61477513
-
-
-@pytest.mark.parametrize("type,model", [(MoonClient, MoonModel(FeatureCnn(), HeadCnn()))])
 def test_contrastive_loss(get_client: MoonClient) -> None:  # noqa
     torch.manual_seed(42)
     moon_client = get_client
