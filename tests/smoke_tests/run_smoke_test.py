--- conflicted
+++ resolved
@@ -533,12 +533,7 @@
 
         # client assertions
         client_errors = []
-<<<<<<< HEAD
-        for _ in range(len(client_processes)):
-            client_errors.extend(_assert_metrics(MetricType.CLIENT, client_metrics, tolerance))
-=======
         client_errors.extend(_assert_metrics(MetricType.CLIENT, client_metrics, tolerance))
->>>>>>> c937a32f
 
         return server_errors, client_errors
     except Exception:
