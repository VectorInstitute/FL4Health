--- conflicted
+++ resolved
@@ -2,23 +2,13 @@
     "rounds": {
         "1": {
             "fit_metrics": {
-<<<<<<< HEAD
-                "train - personal - accuracy": 0.6078,
-                "train - global - accuracy": 0.6265,
-                "train - local - accuracy": 0.4890,
-                "val - personal - accuracy": 0.6254,
-                "val - global - accuracy": 0.6757,
-                "val - local - accuracy": 0.5723,
-                "val - checkpoint": 1.4845
-=======
                 "train - personal - accuracy": 0.6063,
                 "train - global - accuracy": 0.6078,
                 "train - local - accuracy": 0.4797,
                 "val - personal - accuracy": 0.5269,
                 "val - global - accuracy": 0.5331,
                 "val - local - accuracy": 0.4984,
-                "val - loss": 1.5862
->>>>>>> 2c03d58f
+                "val - checkpoint": 1.5862
             },
             "fit_losses": {
                 "backward": 1.4428,
@@ -37,17 +27,10 @@
                 "train - personal - accuracy": 0.7906,
                 "train - global - accuracy": {"target_value": 0.8109, "custom_tolerance": 0.005},
                 "train - local - accuracy": {"target_value": 0.7453, "custom_tolerance": 0.005},
-<<<<<<< HEAD
-                "val - personal - accuracy": {"target_value": 0.6778, "custom_tolerance": 0.005},
-                "val - global - accuracy": 0.76,
-                "val - local - accuracy": {"target_value": 0.5066, "custom_tolerance": 0.005},
-                "val - checkpoint": {"target_value": 0.9618, "custom_tolerance": 0.005}
-=======
                 "val - personal - accuracy": {"target_value": 0.6584, "custom_tolerance": 0.005},
                 "val - global - accuracy": 0.6031,
                 "val - local - accuracy": {"target_value": 0.614, "custom_tolerance": 0.005},
-                "val - loss": {"target_value": 1.0008, "custom_tolerance": 0.005}
->>>>>>> 2c03d58f
+                "val - checkpoint": {"target_value": 1.0008, "custom_tolerance": 0.005}
             },
             "fit_losses": {
                 "global": 0.6785,
@@ -62,23 +45,13 @@
         },
         "3": {
             "fit_metrics": {
-<<<<<<< HEAD
-                "train - personal - accuracy": 0.8218,
-                "train - global - accuracy": 0.8468,
-                "train - local - accuracy": {"target_value": 0.8, "custom_tolerance": 0.005},
-                "val - personal - accuracy": {"target_value": 0.739, "custom_tolerance": 0.005},
-                "val - global - accuracy": 0.78,
-                "val - local - accuracy": {"target_value": 0.5602, "custom_tolerance": 0.005},
-                "val - checkpoint": {"target_value": 0.8043, "custom_tolerance": 0.005}
-=======
                 "train - personal - accuracy": 0.8359,
                 "train - global - accuracy": 0.8656,
                 "train - local - accuracy": {"target_value": 0.8078, "custom_tolerance": 0.005},
                 "val - personal - accuracy": {"target_value": 0.8218, "custom_tolerance": 0.005},
                 "val - global - accuracy": 0.8497,
                 "val - local - accuracy": {"target_value": 0.7508, "custom_tolerance": 0.005},
-                "val - loss": {"target_value": 0.6042, "custom_tolerance": 0.005}
->>>>>>> 2c03d58f
+                "val - checkpoint": {"target_value": 0.6042, "custom_tolerance": 0.005}
             },
             "fit_losses": {
                 "global": 0.5084,
