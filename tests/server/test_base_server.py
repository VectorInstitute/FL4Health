import datetime
from pathlib import Path
from typing import List, Tuple, Union
from unittest.mock import Mock, patch

import pytest
import torch
import torch.nn as nn
from flwr.common import Code, EvaluateRes, Status
from flwr.common.parameter import ndarrays_to_parameters
from flwr.server.client_proxy import ClientProxy
from flwr.server.history import History
from freezegun import freeze_time

from fl4health.checkpointing.checkpointer import BestLossTorchCheckpointer
from fl4health.client_managers.base_sampling_manager import SimpleClientManager
from fl4health.client_managers.poisson_sampling_manager import PoissonSamplingClientManager
from fl4health.parameter_exchange.full_exchanger import FullParameterExchanger
from fl4health.reporting import JsonReporter
from fl4health.server.base_server import FlServer, FlServerWithCheckpointing
from fl4health.strategies.basic_fedavg import BasicFedAvg
from fl4health.utils.metric_aggregation import evaluate_metrics_aggregation_fn
from fl4health.utils.metrics import TEST_LOSS_KEY, TEST_NUM_EXAMPLES_KEY, TestMetricPrefix
from tests.test_utils.assert_metrics_dict import assert_metrics_dict
from tests.test_utils.custom_client_proxy import CustomClientProxy
from tests.test_utils.models_for_test import LinearTransform

model = LinearTransform()


class DummyFLServer(FlServer):
    def _hydrate_model_for_checkpointing(self) -> nn.Module:
        return model


def test_no_hydration_with_checkpointer(caplog: pytest.LogCaptureFixture, tmp_path: Path) -> None:
    # Temporary path to write pkl to, will be cleaned up at the end of the test.
    checkpoint_dir = tmp_path.joinpath("resources")
    checkpoint_dir.mkdir()
    checkpointer = BestLossTorchCheckpointer(str(checkpoint_dir), "best_model.pkl")

    # Checkpointer is defined but there is no server-side model hydration to produce a model from the server state.
    # This is not a deal breaker, but may be unintended behavior and the user should be warned
    fl_server_no_hydration = FlServer(PoissonSamplingClientManager(), None, None, checkpointer)
    fl_server_no_hydration._maybe_checkpoint(1.0, {}, server_round=1)
    assert "Server model hydration is not defined" in caplog.text


def test_no_checkpointer_maybe_checkpoint(caplog: pytest.LogCaptureFixture) -> None:
    fl_server_no_checkpointer = FlServer(PoissonSamplingClientManager(), None, None, None)

    # Neither checkpointing nor hydration is defined, we'll have no server-side checkpointing for the FL run.
    fl_server_no_checkpointer._maybe_checkpoint(1.0, {}, server_round=1)
    assert "No checkpointer present. Models will not be checkpointed on server-side." in caplog.text


def test_hydration_and_checkpointer(tmp_path: Path) -> None:
    # Temporary path to write pkl to, will be cleaned up at the end of the test.
    checkpoint_dir = tmp_path.joinpath("resources")
    checkpoint_dir.mkdir()
    checkpointer = BestLossTorchCheckpointer(str(checkpoint_dir), "best_model.pkl")

    # Server-side hydration to convert server state to model and checkpointing behavior are both defined, a model
    # should be saved and be loaded successfully.
    fl_server_both = DummyFLServer(PoissonSamplingClientManager(), None, None, checkpointer)
    fl_server_both._maybe_checkpoint(1.0, {}, server_round=5)
    loaded_model = checkpointer.load_best_checkpoint()
    assert isinstance(loaded_model, LinearTransform)
    # Correct loading tensors of the saved model
    assert torch.equal(model.linear.weight, loaded_model.linear.weight)


def test_fl_server_with_checkpointing(tmp_path: Path) -> None:
    # Temporary path to write pkl to, will be cleaned up at the end of the test.
    checkpoint_dir = tmp_path.joinpath("resources")
    checkpoint_dir.mkdir()
    checkpointer = BestLossTorchCheckpointer(str(checkpoint_dir), "best_model.pkl")
    # Initial model held by server
    initial_model = LinearTransform()
    # represents the model computed by the clients aggregation
    updated_model = LinearTransform()
    parameter_exchanger = FullParameterExchanger()

    server = FlServerWithCheckpointing(
        client_manager=PoissonSamplingClientManager(),
        parameter_exchanger=parameter_exchanger,
<<<<<<< HEAD
=======
        model=initial_model,
        wandb_reporter=None,
>>>>>>> 02688192
        strategy=None,
        checkpointer=checkpointer,
    )
    # Parameters after aggregation (i.e. the updated server-side model)
    server.parameters = ndarrays_to_parameters(parameter_exchanger.push_parameters(updated_model))

    server._maybe_checkpoint(1.0, {}, server_round=5)
    loaded_model = checkpointer.load_best_checkpoint()
    assert isinstance(loaded_model, LinearTransform)
    # Correct loading tensors of the saved model
    assert torch.equal(updated_model.linear.weight, loaded_model.linear.weight)


@patch("fl4health.server.base_server.Server.fit")
@freeze_time("2012-12-12 12:12:12")
def test_metrics_reporter_fit(mock_fit: Mock) -> None:
    test_history = History()
    test_history.metrics_centralized = {"test_metric1": [(1, 123.123), (2, 123)]}
    test_history.losses_centralized = [(1, 123.123), (2, 123)]
    mock_fit.return_value = (test_history, 1)
    reporter = JsonReporter()
    fl_server = FlServer(SimpleClientManager(), reporters=[reporter])
    fl_server.fit(2, None)
    metrics_to_assert = {
        "host_type": "server",
        "fit_start": str(datetime.datetime(2012, 12, 12, 12, 12, 12)),
        "fit_end": str(datetime.datetime(2012, 12, 12, 12, 12, 12)),
        "rounds": {
            1: {
                "eval_metrics_centralized": {"test_metric1": 123.123},
                "val - loss - centralized": 123.123,
            },
            2: {
                "eval_metrics_centralized": {"test_metric1": 123},
                "val - loss - centralized": 123,
            },
        },
    }
    errors = assert_metrics_dict(metrics_to_assert, reporter.metrics)
    assert len(errors) == 0, f"Metrics check failed. Errors: {errors}, {reporter.metrics}"


@patch("fl4health.server.base_server.Server.fit_round")
@freeze_time("2012-12-12 12:12:12")
def test_metrics_reporter_fit_round(mock_fit_round: Mock) -> None:
    test_round = 2
    test_metrics_aggregated = "test metrics aggregated"
    mock_fit_round.return_value = (None, test_metrics_aggregated, None)

    reporter = JsonReporter()
    fl_server = FlServer(SimpleClientManager(), reporters=[reporter])
    fl_server.fit_round(test_round, None)

    metrics_to_assert = {
        "rounds": {
            test_round: {
                "fit_round_start": str(datetime.datetime(2012, 12, 12, 12, 12, 12)),
                "fit_metrics": test_metrics_aggregated,
                "fit_round_end": str(datetime.datetime(2012, 12, 12, 12, 12, 12)),
            },
        },
    }
    errors = assert_metrics_dict(metrics_to_assert, reporter.metrics)
    assert len(errors) == 0, f"Metrics check failed. Errors: {errors}. {reporter.metrics}"


def test_unpack_metrics() -> None:
    # Initialize the server with BasicFedAvg strategy
    strategy = BasicFedAvg(evaluate_metrics_aggregation_fn=evaluate_metrics_aggregation_fn)
    fl_server = FlServer(client_manager=Mock(), strategy=strategy)

    client_proxy = CustomClientProxy("1")
    eval_res = EvaluateRes(
        status=Status(Code.OK, "Success"),
        loss=1.0,
        num_examples=10,
        metrics={
            "val - prediction - accuracy": 0.9,
            TEST_LOSS_KEY: 0.8,
            TEST_NUM_EXAMPLES_KEY: 5,
            f"{TestMetricPrefix.TEST_PREFIX.value} accuracy": 0.85,
        },
    )

    results: List[Tuple[ClientProxy, EvaluateRes]] = [(client_proxy, eval_res)]

    val_results, test_results = fl_server._unpack_metrics(results)

    # Check the validation results
    assert len(val_results) == 1
    assert val_results[0][1].metrics["val - prediction - accuracy"] == 0.9
    assert TEST_LOSS_KEY not in val_results[0][1].metrics

    # Check the test results
    assert len(test_results) == 1
    assert test_results[0][1].metrics[f"{TestMetricPrefix.TEST_PREFIX.value} accuracy"] == 0.85
    assert test_results[0][1].loss == 0.8


def test_handle_result_aggregation() -> None:
    # Initialize the server with BasicFedAvg strategy
    strategy = BasicFedAvg(evaluate_metrics_aggregation_fn=evaluate_metrics_aggregation_fn)
    fl_server = FlServer(client_manager=Mock(), strategy=strategy)

    client_proxy1 = CustomClientProxy("1")
    eval_res1 = EvaluateRes(
        status=Status(Code.OK, "Success"),
        loss=1.0,
        num_examples=10,
        metrics={
            "val - prediction - accuracy": 0.9,
            TEST_LOSS_KEY: 0.8,
            TEST_NUM_EXAMPLES_KEY: 5,
            f"{TestMetricPrefix.TEST_PREFIX.value} accuracy": 0.85,
        },
    )
    client_proxy2 = CustomClientProxy("2")
    eval_res2 = EvaluateRes(
        status=Status(Code.OK, "Success"),
        loss=2.0,
        num_examples=20,
        metrics={
            "val - prediction - accuracy": 0.8,
            TEST_LOSS_KEY: 1.6,
            TEST_NUM_EXAMPLES_KEY: 10,
            f"{TestMetricPrefix.TEST_PREFIX.value} accuracy": 0.75,
        },
    )

    results: List[Tuple[ClientProxy, EvaluateRes]] = [
        (client_proxy1, eval_res1),
        (client_proxy2, eval_res2),
    ]
    failures: List[Union[Tuple[ClientProxy, EvaluateRes], BaseException]] = []

    server_round = 1
    val_loss_aggregated, val_metrics_aggregated = fl_server._handle_result_aggregation(server_round, results, failures)

    # Check the aggregated validation metrics
    assert "val - prediction - accuracy" in val_metrics_aggregated
    assert val_metrics_aggregated["val - prediction - accuracy"] == pytest.approx(0.8333, rel=1e-3)

    # Check the aggregated test metrics
    assert f"{TestMetricPrefix.TEST_PREFIX.value} accuracy" in val_metrics_aggregated
    assert val_metrics_aggregated[f"{TestMetricPrefix.TEST_PREFIX.value} accuracy"] == pytest.approx(0.7833, rel=1e-3)
    assert f"{TestMetricPrefix.TEST_PREFIX.value} loss - aggregated" in val_metrics_aggregated
    assert val_metrics_aggregated[f"{TestMetricPrefix.TEST_PREFIX.value} loss - aggregated"] == pytest.approx(
        1.333, rel=1e-3
    )


@patch("fl4health.server.base_server.FlServer._evaluate_round")
@freeze_time("2012-12-12 12:12:12")
def test_metrics_reporter_evaluate_round(mock_evaluate_round: Mock) -> None:
    test_round = 2
    test_loss_aggregated = "test loss aggregated"
    test_metrics_aggregated = "test metrics aggregated"
    mock_evaluate_round.return_value = (
        test_loss_aggregated,
        test_metrics_aggregated,
        (None, None),
    )

    reporter = JsonReporter()
    fl_server = FlServer(SimpleClientManager(), reporters=[reporter])
    fl_server.evaluate_round(test_round, None)

    metrics_to_assert = {
        "rounds": {
            test_round: {
                "eval_round_start": str(datetime.datetime(2012, 12, 12, 12, 12, 12)),
                "val - loss - aggregated": test_loss_aggregated,
                "eval_metrics_aggregated": test_metrics_aggregated,
                "eval_round_end": str(datetime.datetime(2012, 12, 12, 12, 12, 12)),
            },
        },
    }
    errors = assert_metrics_dict(metrics_to_assert, reporter.metrics)
    assert len(errors) == 0, f"Metrics check failed. Errors: {errors}"<|MERGE_RESOLUTION|>--- conflicted
+++ resolved
@@ -84,11 +84,7 @@
     server = FlServerWithCheckpointing(
         client_manager=PoissonSamplingClientManager(),
         parameter_exchanger=parameter_exchanger,
-<<<<<<< HEAD
-=======
         model=initial_model,
-        wandb_reporter=None,
->>>>>>> 02688192
         strategy=None,
         checkpointer=checkpointer,
     )
