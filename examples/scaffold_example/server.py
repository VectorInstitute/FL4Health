import argparse
from functools import partial
from typing import Any, Dict, List, Tuple

import flwr as fl
import numpy as np
from flwr.common.parameter import ndarrays_to_parameters
from flwr.common.typing import Config, Metrics, Parameters

from examples.models.cnn_model import MnistNetWithBnAndFrozen
from examples.simple_metric_aggregation import metric_aggregation, normalize_metrics
from fl4health.client_managers.poisson_sampling_manager import PoissonSamplingClientManager
from fl4health.strategies.scaffold import Scaffold
from fl4health.utils.config import load_config


def fit_metrics_aggregation_fn(all_client_metrics: List[Tuple[int, Metrics]]) -> Metrics:
    # This function is run by the server to aggregate metrics returned by each clients fit function
    # NOTE: The first value of the tuple is number of examples for FedAvg
    total_examples, aggregated_metrics = metric_aggregation(all_client_metrics)
    return normalize_metrics(total_examples, aggregated_metrics)


def evaluate_metrics_aggregation_fn(all_client_metrics: List[Tuple[int, Metrics]]) -> Metrics:
    # This function is run by the server to aggregate metrics returned by each clients evaluate function
    # NOTE: The first value of the tuple is number of examples for FedAvg
    total_examples, aggregated_metrics = metric_aggregation(all_client_metrics)
    return normalize_metrics(total_examples, aggregated_metrics)


def get_initial_model_information() -> Tuple[Parameters, Parameters]:
    # Initializing the model parameters on the server side.
    # Currently uses the Pytorch default initialization for the model parameters.
    initial_model = MnistNetWithBnAndFrozen()
    model_weights = [val.cpu().numpy() for _, val in initial_model.state_dict().items()]
    # Initializing the control variates to zero, as suggested in the originalq scaffold paper
    control_variates = [np.zeros_like(val.data) for val in initial_model.parameters() if val.requires_grad]
    return ndarrays_to_parameters(model_weights), ndarrays_to_parameters(control_variates)


def fit_config(
    local_steps: int, batch_size: int, n_server_rounds: int, learning_rate_local: float, current_round: int
) -> Config:
    return {
        "local_steps": local_steps,
        "batch_size": batch_size,
        "n_server_rounds": n_server_rounds,
        "current_round": current_round,
        "learning_rate_local": learning_rate_local,
    }


def main(config: Dict[str, Any]) -> None:
    # This function will be used to produce a config that is sent to each client to initialize their own environment
    fit_config_fn = partial(
        fit_config,
        config["local_steps"],
        config["batch_size"],
        config["n_server_rounds"],
        config["learning_rate_local"],
    )

<<<<<<< HEAD
=======
    initial_parameters, initial_control_variates = get_initial_model_information()

    # Server performs simple FedAveraging as its server-side optimization strategy
>>>>>>> efed43b7
    strategy = Scaffold(
        min_available_clients=config["n_clients"],
        on_fit_config_fn=fit_config_fn,
        fit_metrics_aggregation_fn=fit_metrics_aggregation_fn,
        # We use the same fit config function, as nothing changes for eval
        on_evaluate_config_fn=fit_config_fn,
        evaluate_metrics_aggregation_fn=evaluate_metrics_aggregation_fn,
        initial_parameters=initial_parameters,
        initial_control_variates=initial_control_variates,
    )

    # ClientManager that performs Poisson type sampling
    client_manager = PoissonSamplingClientManager()

    fl.server.start_server(
        server_address="0.0.0.0:8080",
        config=fl.server.ServerConfig(num_rounds=config["n_server_rounds"]),
        strategy=strategy,
        client_manager=client_manager,
    )


if __name__ == "__main__":
    parser = argparse.ArgumentParser(description="FL Server Main")
    parser.add_argument(
        "--config_path",
        action="store",
        type=str,
        help="Path to configuration file.",
        default="examples/scaffold_example/config.yaml",
    )
    args = parser.parse_args()

    config = load_config(args.config_path)

    main(config)<|MERGE_RESOLUTION|>--- conflicted
+++ resolved
@@ -60,12 +60,9 @@
         config["learning_rate_local"],
     )
 
-<<<<<<< HEAD
-=======
     initial_parameters, initial_control_variates = get_initial_model_information()
 
     # Server performs simple FedAveraging as its server-side optimization strategy
->>>>>>> efed43b7
     strategy = Scaffold(
         min_available_clients=config["n_clients"],
         on_fit_config_fn=fit_config_fn,
