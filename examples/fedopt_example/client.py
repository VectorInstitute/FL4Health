import argparse
from pathlib import Path
from typing import Dict, Optional, Sequence, Tuple

import flwr as fl
import torch
import torch.nn as nn
from flwr.common.typing import Config
from torch.nn.modules.loss import _Loss
from torch.optim import Optimizer
from torch.utils.data import DataLoader

from examples.fedopt_example.client_data import LabelEncoder, Vocabulary, construct_dataloaders
from examples.fedopt_example.metrics import CompoundMetric
from examples.models.lstm_model import LSTM
<<<<<<< HEAD
from fl4health.clients.numpy_fl_client import NumpyFlClient
from fl4health.parameter_exchange.full_exchanger import FullParameterExchanger


def train(
    model: nn.Module,
    train_loader: DataLoader,
    epochs: int,
    label_encoder: LabelEncoder,
    weight_matrix: torch.Tensor,
    device: torch.device = torch.device("cpu"),
) -> Metrics:
    """Train the network on the training set."""
    model.train()
    criterion = torch.nn.CrossEntropyLoss(weight=weight_matrix)
    optimizer = torch.optim.AdamW(model.parameters(), lr=0.01, weight_decay=0.001)
    for epoch in range(epochs):
        running_loss = 0.0
        n_batches = len(train_loader)

        assert train_loader.batch_size is not None
        assert isinstance(model, LSTM)
        h0, c0 = model.init_hidden(train_loader.batch_size)
        h0 = h0.to(device)
        c0 = c0.to(device)

        epoch_metrics = ClientMetrics(label_encoder)

        for batch_index, (data, labels) in enumerate(train_loader):
            data, labels = data.to(device), labels.to(device)
            optimizer.zero_grad()
            out = model(data, (h0, c0))
            loss = criterion(out, labels)
            loss.backward()
            optimizer.step()

            running_loss += loss.item()
            _, predicted = torch.max(out.data, 1)

            # Report some batch loss statistics every so often to track decrease
            if batch_index % 100 == 0:
                log(INFO, f"Batch Index {batch_index} of {n_batches}, Batch loss: {loss.item()}")
            epoch_metrics.update_performance(predicted, labels)  # type: ignore[arg-type]

        log_str = epoch_metrics.summarize()
        # Local client logging of epoch results.
        log(
            INFO,
            f"Epoch: {epoch}, Client Training Loss: {running_loss/n_batches}\nClient Training Metrics:{log_str}",
        )
    return epoch_metrics.results


def validate(
    model: nn.Module,
    validation_loader: DataLoader,
    label_encoder: LabelEncoder,
    device: torch.device = torch.device("cpu"),
) -> Tuple[float, Metrics]:
    """Validate the network on the entire validation set."""
    model.eval()
    criterion = torch.nn.CrossEntropyLoss()
    loss = 0.0

    assert validation_loader.batch_size is not None
    assert isinstance(model, LSTM)
    h0, c0 = model.init_hidden(validation_loader.batch_size)
    h0 = h0.to(device)
    c0 = c0.to(device)

    epoch_metrics = ClientMetrics(label_encoder)

    model.eval()
    with torch.no_grad():
        n_batches = len(validation_loader)
        for data, labels in validation_loader:
            data, labels = data.to(device), labels.to(device)
            out = model(data, (h0, c0))
            loss += criterion(out, labels).item()
            _, predicted = torch.max(out.data, 1)
            epoch_metrics.update_performance(predicted, labels)  # type: ignore[arg-type]

    log_str = epoch_metrics.summarize()
    # Local client logging.
    log(
        INFO,
        f"Client Validation Loss: {loss/n_batches}\nClient Validation Metrics:{log_str}",
    )
    return loss / n_batches, epoch_metrics.results


class NewsClassifier(NumpyFlClient):
    def __init__(self, data_path: Path, device: torch.device) -> None:
        super().__init__(data_path, device)
        self.parameter_exchanger = FullParameterExchanger()

    def setup_client(self, config: Config) -> None:
        super().setup_client(config)
=======
from fl4health.checkpointing.checkpointer import TorchCheckpointer
from fl4health.clients.basic_client import BasicClient
from fl4health.utils.losses import LossMeterType
from fl4health.utils.metrics import Metric


class NewsClassifierClient(BasicClient):
    def __init__(
        self,
        data_path: Path,
        metrics: Sequence[Metric],
        device: torch.device,
        loss_meter_type: LossMeterType = LossMeterType.AVERAGE,
        checkpointer: Optional[TorchCheckpointer] = None,
    ) -> None:
        super().__init__(data_path, metrics, device, loss_meter_type, checkpointer)
        self.weight_matrix: torch.Tensor
        self.vocabulary: Vocabulary
        self.label_encoder: LabelEncoder
        self.batch_size: int

    def get_data_loaders(self, config: Config) -> Tuple[DataLoader, DataLoader]:
>>>>>>> c6a35499
        sequence_length = self.narrow_config_type(config, "sequence_length", int)
        self.batch_size = self.narrow_config_type(config, "batch_size", int)
        # NOTE: self.vocabulary and self.label_encoder are initialized in setup_client before the call to
        # super().setup_client() to ensure their availability
        train_loader, validation_loader, _, weight_matrix = construct_dataloaders(
            self.data_path, self.vocabulary, self.label_encoder, sequence_length, self.batch_size
        )
        self.weight_matrix = weight_matrix

        return train_loader, validation_loader

    def get_criterion(self, config: Config) -> _Loss:
        return torch.nn.CrossEntropyLoss(weight=self.weight_matrix)

    def get_optimizer(self, config: Config) -> Optimizer:
        return torch.optim.AdamW(self.model.parameters(), lr=0.01, weight_decay=0.001)

    def get_model(self, config: Config) -> nn.Module:
        vocab_dimension = self.narrow_config_type(config, "vocab_dimension", int)
        hidden_size = self.narrow_config_type(config, "hidden_size", int)
        return LSTM(self.vocabulary.vocabulary_size, vocab_dimension, hidden_size)

    def setup_client(self, config: Config) -> None:
        self.vocabulary = Vocabulary.from_json(self.narrow_config_type(config, "vocabulary", str))
        self.label_encoder = LabelEncoder.from_json(self.narrow_config_type(config, "label_encoder", str))
        # Since the label_encoder is required for CompundMetric but it is not available until after we receive
        # it from the Server, we pass it to the CompoundMetric through the CompoundMetric._setup method once its
        # available
        for metric in self.metrics:
            if isinstance(metric, CompoundMetric):
                metric.setup(self.label_encoder)
        super().setup_client(config)

    def predict(self, input: torch.Tensor) -> Tuple[Dict[str, torch.Tensor], Dict[str, torch.Tensor]]:
        # While this isn't optimal, this is a good example of a custom predict function to manipulate the predictions
        assert isinstance(self.model, LSTM)
        h0, c0 = self.model.init_hidden(self.batch_size)
        h0 = h0.to(self.device)
        c0 = c0.to(self.device)
        preds = self.model(input, (h0, c0))
        return {"prediction": preds}, {}


if __name__ == "__main__":
    parser = argparse.ArgumentParser(description="FL Client Main")
    parser.add_argument("--dataset_path", action="store", type=str, help="Path to the local dataset")
    args = parser.parse_args()

    # Load model and data
    DEVICE = torch.device("cuda:0" if torch.cuda.is_available() else "cpu")
    data_path = Path(args.dataset_path)
    client = NewsClassifierClient(data_path, [CompoundMetric("Compound Metric")], DEVICE)
    fl.client.start_numpy_client(server_address="0.0.0.0:8080", client=client)<|MERGE_RESOLUTION|>--- conflicted
+++ resolved
@@ -13,106 +13,6 @@
 from examples.fedopt_example.client_data import LabelEncoder, Vocabulary, construct_dataloaders
 from examples.fedopt_example.metrics import CompoundMetric
 from examples.models.lstm_model import LSTM
-<<<<<<< HEAD
-from fl4health.clients.numpy_fl_client import NumpyFlClient
-from fl4health.parameter_exchange.full_exchanger import FullParameterExchanger
-
-
-def train(
-    model: nn.Module,
-    train_loader: DataLoader,
-    epochs: int,
-    label_encoder: LabelEncoder,
-    weight_matrix: torch.Tensor,
-    device: torch.device = torch.device("cpu"),
-) -> Metrics:
-    """Train the network on the training set."""
-    model.train()
-    criterion = torch.nn.CrossEntropyLoss(weight=weight_matrix)
-    optimizer = torch.optim.AdamW(model.parameters(), lr=0.01, weight_decay=0.001)
-    for epoch in range(epochs):
-        running_loss = 0.0
-        n_batches = len(train_loader)
-
-        assert train_loader.batch_size is not None
-        assert isinstance(model, LSTM)
-        h0, c0 = model.init_hidden(train_loader.batch_size)
-        h0 = h0.to(device)
-        c0 = c0.to(device)
-
-        epoch_metrics = ClientMetrics(label_encoder)
-
-        for batch_index, (data, labels) in enumerate(train_loader):
-            data, labels = data.to(device), labels.to(device)
-            optimizer.zero_grad()
-            out = model(data, (h0, c0))
-            loss = criterion(out, labels)
-            loss.backward()
-            optimizer.step()
-
-            running_loss += loss.item()
-            _, predicted = torch.max(out.data, 1)
-
-            # Report some batch loss statistics every so often to track decrease
-            if batch_index % 100 == 0:
-                log(INFO, f"Batch Index {batch_index} of {n_batches}, Batch loss: {loss.item()}")
-            epoch_metrics.update_performance(predicted, labels)  # type: ignore[arg-type]
-
-        log_str = epoch_metrics.summarize()
-        # Local client logging of epoch results.
-        log(
-            INFO,
-            f"Epoch: {epoch}, Client Training Loss: {running_loss/n_batches}\nClient Training Metrics:{log_str}",
-        )
-    return epoch_metrics.results
-
-
-def validate(
-    model: nn.Module,
-    validation_loader: DataLoader,
-    label_encoder: LabelEncoder,
-    device: torch.device = torch.device("cpu"),
-) -> Tuple[float, Metrics]:
-    """Validate the network on the entire validation set."""
-    model.eval()
-    criterion = torch.nn.CrossEntropyLoss()
-    loss = 0.0
-
-    assert validation_loader.batch_size is not None
-    assert isinstance(model, LSTM)
-    h0, c0 = model.init_hidden(validation_loader.batch_size)
-    h0 = h0.to(device)
-    c0 = c0.to(device)
-
-    epoch_metrics = ClientMetrics(label_encoder)
-
-    model.eval()
-    with torch.no_grad():
-        n_batches = len(validation_loader)
-        for data, labels in validation_loader:
-            data, labels = data.to(device), labels.to(device)
-            out = model(data, (h0, c0))
-            loss += criterion(out, labels).item()
-            _, predicted = torch.max(out.data, 1)
-            epoch_metrics.update_performance(predicted, labels)  # type: ignore[arg-type]
-
-    log_str = epoch_metrics.summarize()
-    # Local client logging.
-    log(
-        INFO,
-        f"Client Validation Loss: {loss/n_batches}\nClient Validation Metrics:{log_str}",
-    )
-    return loss / n_batches, epoch_metrics.results
-
-
-class NewsClassifier(NumpyFlClient):
-    def __init__(self, data_path: Path, device: torch.device) -> None:
-        super().__init__(data_path, device)
-        self.parameter_exchanger = FullParameterExchanger()
-
-    def setup_client(self, config: Config) -> None:
-        super().setup_client(config)
-=======
 from fl4health.checkpointing.checkpointer import TorchCheckpointer
 from fl4health.clients.basic_client import BasicClient
 from fl4health.utils.losses import LossMeterType
@@ -135,7 +35,6 @@
         self.batch_size: int
 
     def get_data_loaders(self, config: Config) -> Tuple[DataLoader, DataLoader]:
->>>>>>> c6a35499
         sequence_length = self.narrow_config_type(config, "sequence_length", int)
         self.batch_size = self.narrow_config_type(config, "batch_size", int)
         # NOTE: self.vocabulary and self.label_encoder are initialized in setup_client before the call to
