--- conflicted
+++ resolved
@@ -1,10 +1,6 @@
 import argparse
 from pathlib import Path
-<<<<<<< HEAD
 from typing import Dict, Optional, Sequence, Tuple
-=======
-from typing import Dict, Optional, Tuple
->>>>>>> 9c299249
 
 import flwr as fl
 import torch
@@ -15,79 +11,40 @@
 from torch.utils.data import DataLoader
 
 from examples.fedopt_example.client_data import LabelEncoder, Vocabulary, construct_dataloaders
-<<<<<<< HEAD
 from examples.fedopt_example.metrics import CompoundMetric
 from examples.models.lstm_model import LSTM
 from fl4health.checkpointing.checkpointer import TorchCheckpointer
 from fl4health.clients.basic_client import BasicClient
 from fl4health.utils.losses import LossMeterType
 from fl4health.utils.metrics import Metric
-=======
-from examples.fedopt_example.metrics import CustomMetricMeter, MetricMeter
-from examples.models.lstm_model import LSTM
-from fl4health.checkpointing.checkpointer import TorchCheckpointer
-from fl4health.clients.basic_client import BasicClient
-from fl4health.utils.losses import LossMeter, LossMeterType
-from fl4health.utils.metrics import MetricMeterManager
->>>>>>> 9c299249
 
 
 class NewsClassifierClient(BasicClient):
     def __init__(
         self,
         data_path: Path,
-<<<<<<< HEAD
         metrics: Sequence[Metric],
-=======
->>>>>>> 9c299249
         device: torch.device,
         loss_meter_type: LossMeterType = LossMeterType.AVERAGE,
         checkpointer: Optional[TorchCheckpointer] = None,
     ) -> None:
-<<<<<<< HEAD
         super().__init__(data_path, metrics, device, loss_meter_type, checkpointer)
-=======
-        super(BasicClient, self).__init__(data_path, device)
-        self.checkpointer = checkpointer
-        self.train_loss_meter = LossMeter.get_meter_by_type(loss_meter_type)
-        self.val_loss_meter = LossMeter.get_meter_by_type(loss_meter_type)
-
-        self.model: nn.Module
-        self.optimizer: torch.optim.Optimizer
-
-        self.train_loader: DataLoader
-        self.val_loader: DataLoader
-        self.num_train_samples: int
-        self.num_val_samples: int
-        self.learning_rate: float
->>>>>>> 9c299249
         self.weight_matrix: torch.Tensor
         self.vocabulary: Vocabulary
         self.label_encoder: LabelEncoder
         self.batch_size: int
-
-<<<<<<< HEAD
-    def get_data_loaders(self, config: Config) -> Tuple[DataLoader, DataLoader]:
-        sequence_length = self.narrow_config_type(config, "sequence_length", int)
-        self.batch_size = self.narrow_config_type(config, "batch_size", int)
-
-=======
-        # Need to track total_steps across rounds for WANDB reporting
-        self.total_steps: int = 0
 
     def get_data_loaders(self, config: Config) -> Tuple[DataLoader, DataLoader]:
         sequence_length = self.narrow_config_type(config, "sequence_length", int)
         self.batch_size = self.narrow_config_type(config, "batch_size", int)
         # NOTE: self.vocabulary and self.label_encoder are initialized in setup_client before the call to
         # super().setup_client() to ensure their availability
->>>>>>> 9c299249
         train_loader, validation_loader, _, weight_matrix = construct_dataloaders(
             self.data_path, self.vocabulary, self.label_encoder, sequence_length, self.batch_size
         )
         self.weight_matrix = weight_matrix
 
         return train_loader, validation_loader
-<<<<<<< HEAD
 
     def get_criterion(self, config: Config) -> _Loss:
         return torch.nn.CrossEntropyLoss(weight=self.weight_matrix)
@@ -112,42 +69,13 @@
         super().setup_client(config)
 
     def predict(self, input: torch.Tensor) -> Tuple[Dict[str, torch.Tensor], Dict[str, torch.Tensor]]:
-=======
-
-    def get_criterion(self, config: Config) -> _Loss:
-        return torch.nn.CrossEntropyLoss(weight=self.weight_matrix)
-
-    def get_optimizer(self, config: Config) -> Optimizer:
-        return torch.optim.AdamW(self.model.parameters(), lr=0.01, weight_decay=0.001)
-
-    def get_model(self, config: Config) -> nn.Module:
-        vocab_dimension = self.narrow_config_type(config, "vocab_dimension", int)
-        hidden_size = self.narrow_config_type(config, "hidden_size", int)
-        return LSTM(self.vocabulary.vocabulary_size, vocab_dimension, hidden_size)
-
-    def setup_client(self, config: Config) -> None:
-        self.vocabulary = Vocabulary.from_json(self.narrow_config_type(config, "vocabulary", str))
-        self.label_encoder = LabelEncoder.from_json(self.narrow_config_type(config, "label_encoder", str))
-        # Define mapping from prediction key to meter to pass to MetricMeterManager constructor for train and val
-        train_key_to_meter_map: Dict[str, MetricMeter] = {"prediction": CustomMetricMeter(self.label_encoder)}
-        self.train_metric_meter_mngr = MetricMeterManager(train_key_to_meter_map)
-        val_key_to_meter_map: Dict[str, MetricMeter] = {"prediction": CustomMetricMeter(self.label_encoder)}
-        self.val_metric_meter_mngr = MetricMeterManager(val_key_to_meter_map)
-        super().setup_client(config)
-
-    def predict(self, input: torch.Tensor) -> Dict[str, torch.Tensor]:
->>>>>>> 9c299249
         # While this isn't optimal, this is a good example of a custom predict function to manipulate the predictions
         assert isinstance(self.model, LSTM)
         h0, c0 = self.model.init_hidden(self.batch_size)
         h0 = h0.to(self.device)
         c0 = c0.to(self.device)
         preds = self.model(input, (h0, c0))
-<<<<<<< HEAD
         return {"prediction": preds}, {}
-=======
-        return {"prediction": preds}
->>>>>>> 9c299249
 
 
 if __name__ == "__main__":
@@ -158,9 +86,5 @@
     # Load model and data
     DEVICE = torch.device("cuda:0" if torch.cuda.is_available() else "cpu")
     data_path = Path(args.dataset_path)
-<<<<<<< HEAD
     client = NewsClassifierClient(data_path, [CompoundMetric("")], DEVICE)
-=======
-    client = NewsClassifierClient(data_path, DEVICE)
->>>>>>> 9c299249
     fl.client.start_numpy_client(server_address="0.0.0.0:8080", client=client)