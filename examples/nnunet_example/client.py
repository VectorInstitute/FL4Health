import argparse
import os
import warnings
from logging import DEBUG, INFO
from os.path import exists, join
from pathlib import Path
from typing import Union

with warnings.catch_warnings():
    # Silence deprecation warnings from sentry sdk due to flwr and wandb
    # https://github.com/adap/flower/issues/4086
    warnings.filterwarnings("ignore", category=DeprecationWarning)
    import wandb  # noqa: F401

import torch
from flwr.client import start_client
from flwr.common.logger import log, update_console_handler
from nnunetv2.dataset_conversion.convert_MSD_dataset import convert_msd_dataset
from torchmetrics.segmentation import GeneralizedDiceScore

from fl4health.clients.nnunet_client import NnunetClient
from fl4health.utils.load_data import load_msd_dataset
from fl4health.utils.metrics import TorchMetric, TransformsMetric
from fl4health.utils.msd_dataset_sources import get_msd_dataset_enum, msd_num_labels
from fl4health.utils.nnunet_utils import get_segs_from_probs, set_nnunet_env


def main(
    dataset_path: Path,
    msd_dataset_name: str,
    server_address: str,
    fold: Union[int, str],
    always_preprocess: bool = False,
    verbose: bool = True,
    compile: bool = True,
) -> None:
    # Log device and server address
    DEVICE = torch.device("cuda" if torch.cuda.is_available() else "cpu")
    log(INFO, f"Using device: {DEVICE}")
    log(INFO, f"Using server address: {server_address}")

    # Load the dataset if necessary
    msd_dataset_enum = get_msd_dataset_enum(msd_dataset_name)
    nnUNet_raw = join(dataset_path, "nnunet_raw")
    if not exists(join(nnUNet_raw, msd_dataset_enum.value)):
        log(INFO, f"Downloading and extracting {msd_dataset_enum.value} dataset")
        load_msd_dataset(nnUNet_raw, msd_dataset_name)

    # The dataset ID will be the same as the MSD Task number
    dataset_id = int(msd_dataset_enum.value[4:6])
    nnunet_dataset_name = f"Dataset{dataset_id:03d}_{msd_dataset_enum.value.split('_')[1]}"

    # Convert the msd dataset if necessary
    if not exists(join(nnUNet_raw, nnunet_dataset_name)):
        log(INFO, f"Converting {msd_dataset_enum.value} into nnunet dataset")
        convert_msd_dataset(source_folder=join(nnUNet_raw, msd_dataset_enum.value))

    # Create a metric
    dice = TransformsMetric(
        metric=TorchMetric(
            name="Pseudo DICE",
            metric=GeneralizedDiceScore(
                num_classes=msd_num_labels[msd_dataset_enum], weight_type="square", include_background=False
            ).to(DEVICE),
        ),
        pred_transforms=[torch.sigmoid, get_segs_from_probs],
    )

    # Create client
    client = NnunetClient(
        # Args specific to nnUNetClient
        dataset_id=dataset_id,
        fold=fold,
        always_preprocess=always_preprocess,
        verbose=verbose,
        compile=compile,
        # BaseClient Args
        device=DEVICE,
        metrics=[dice],
<<<<<<< HEAD
        data_path=dataset_path,  # Argument not actually used by nnUNetClient
=======
>>>>>>> dd337ff8
        progress_bar=verbose,
    )

    start_client(server_address=server_address, client=client.to_client())

    # Shutdown the client
    client.shutdown()


if __name__ == "__main__":
    parser = argparse.ArgumentParser(
        prog="nnunet_example/client.py",
        description="""An exampled of nnUNetClient on any of the Medical
            Segmentation Decathlon (MSD) datasets. Automatically generates a
            nnunet segmentation model and trains it in a federated setting""",
    )

    # I have to use underscores instead of dashes because thats how they
    # defined it in run_smoke_tests
    parser.add_argument(
        "--dataset_path",
        type=str,
        required=True,
        help="""Path to the folder in which data should be stored. This script
            will automatically create nnunet_raw, and nnunet_preprocessed
            subfolders if they don't already exist. This script will also
            attempt to download and prepare the MSD Dataset into the
            nnunet_raw folder if it does not already exist.""",
    )
    parser.add_argument(
        "--fold",
        type=str,
        required=False,
        default="0",
        help="""[OPTIONAL] Which fold of the local client dataset to use for
            validation. nnunet defaults to 5 folds (0 to 4). Can also be set
            to 'all' to use all the data for both training and validation.
            Defaults to fold 0""",
    )
    parser.add_argument(
        "--msd_dataset_name",
        type=str,
        required=False,
        default="Task04_Hippocampus",  # The smallest dataset
        help="""[OPTIONAL] Name of the MSD dataset to use. The options are
            defined by the values of the MsdDataset enum as returned by the
            get_msd_dataset_enum function""",
    )
    parser.add_argument(
        "--always-preprocess",
        action="store_true",
        required=False,
        help="""[OPTIONAL] Use this to force preprocessing the nnunet data
            even if the preprocessed data is found to already exist""",
    )
    parser.add_argument(
        "--server_address",
        type=str,
        required=False,
        default="0.0.0.0:8080",
        help="""[OPTIONAL] The server address for the clients to communicate
            to the server through. Defaults to 0.0.0.0:8080""",
    )
    parser.add_argument(
        "--verbose",
        action="store_true",
        required=False,
        help="[OPTIONAL] Use this flag to see extra INFO logs and a progress bar",
    )
    parser.add_argument(
        "--debug",
        help="[OPTIONAL] Include flag to print DEBUG logs",
        action="store_const",
        dest="logLevel",
        const=DEBUG,
        default=INFO,
    )
    parser.add_argument(
        "--skip-compile",
        action="store_true",
        required=False,
        help="[OPTIONAL] Include flag to train without jit compiling the pytorch model first",
    )

    args = parser.parse_args()

    # Set the log level
    update_console_handler(level=args.logLevel)

    # Create nnunet directory structure and set environment variables
    nnUNet_raw = join(args.dataset_path, "nnunet_raw")
    nnUNet_preprocessed = join(args.dataset_path, "nnunet_preprocessed")
    os.makedirs(nnUNet_raw, exist_ok=True)
    os.makedirs(nnUNet_preprocessed, exist_ok=True)
    set_nnunet_env(
        nnUNet_raw=nnUNet_raw,
        nnUNet_preprocessed=nnUNet_preprocessed,
        nnUNet_results=join(args.dataset_path, "nnUNet_results"),
    )

    # Check fold argument and start main method
    fold: Union[int, str] = "all" if args.fold == "all" else int(args.fold)
    main(
        dataset_path=Path(args.dataset_path),
        msd_dataset_name=args.msd_dataset_name,
        server_address=args.server_address,
        fold=fold,
        always_preprocess=args.always_preprocess,
        verbose=args.verbose,
        compile=not args.skip_compile,
    )<|MERGE_RESOLUTION|>--- conflicted
+++ resolved
@@ -69,6 +69,7 @@
     # Create client
     client = NnunetClient(
         # Args specific to nnUNetClient
+        data_path=Path("./"),
         dataset_id=dataset_id,
         fold=fold,
         always_preprocess=always_preprocess,
@@ -77,10 +78,6 @@
         # BaseClient Args
         device=DEVICE,
         metrics=[dice],
-<<<<<<< HEAD
-        data_path=dataset_path,  # Argument not actually used by nnUNetClient
-=======
->>>>>>> dd337ff8
         progress_bar=verbose,
     )
 
