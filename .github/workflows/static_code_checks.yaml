--- conflicted
+++ resolved
@@ -44,11 +44,7 @@
           # Ignoring vulnerability in cryptography
           # Fix is 43.0.1 but flwr 1.9 depends on < 43
           # GHSA-cjgq-5qmw-rcj6 is a Keras vulnerability that has no fix yet
-<<<<<<< HEAD
-          # PYSEC-2024-161 Temporarily ignoring this vulnerability, as cyclops doesn't allow a pyarrow upgrade
-=======
           # PYSEC-2024-161 due to PyArrow potential ACE with v0.14.2 can remove when pin to >v0.17.0
->>>>>>> 6a7c3277
           ignore-vulns: |
             GHSA-h4gh-qq45-vh27
             GHSA-q34m-jh98-gwm2
