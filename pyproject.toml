--- conflicted
+++ resolved
@@ -17,13 +17,8 @@
 pandas = "^2.0"
 flwr = "1.7.0"
 opacus = "^1.3.0"
-<<<<<<< HEAD
 torch = "^2.0.0"
-pycyclops = "^0.2.2"
-=======
-torch = "^1.12.1"
 pycyclops = "^0.2.5"
->>>>>>> 16a81fac
 dp-accounting = "^0.4.3"
 torchmetrics = "^1.3.0"
 aiohttp = "^3.9.3"
