"""Ditto Personalized Mixin."""

import copy
import warnings
from logging import ERROR, INFO, WARN
from typing import Any, Protocol, cast, runtime_checkable

import torch
from flwr.common.logger import log
from flwr.common.typing import Config, NDArrays, Scalar
from torch import nn
from torch.optim import Optimizer

from fl4health.clients.flexible.base import FlexibleClient
from fl4health.mixins.adaptive_drift_constrained import AdaptiveDriftConstrainedMixin, AdaptiveDriftConstrainedProtocol
from fl4health.mixins.core_protocols import FlexibleClientProtocolPreSetup
from fl4health.mixins.personalized.utils import ensure_protocol_compliance
from fl4health.parameter_exchange.full_exchanger import FullParameterExchanger
from fl4health.utils.config import narrow_dict_type
from fl4health.utils.losses import EvaluationLosses, TrainingLosses
from fl4health.utils.typing import TorchFeatureType, TorchInputType, TorchPredType, TorchTargetType


@runtime_checkable
class DittoPersonalizedProtocol(AdaptiveDriftConstrainedProtocol, Protocol):
    global_model: torch.nn.Module | None
    optimizer_keys: list[str]

    def get_global_model(self, config: Config) -> nn.Module:
        pass  # pragma: no cover

    def _copy_optimizer_with_new_params(self, original_optimizer: Optimizer) -> Optimizer:
        pass  # pragma: no cover

    def set_initial_global_tensors(self) -> None:
        pass  # pragma: no cover

    def safe_global_model(self) -> nn.Module:
        pass  # pragma: no cover


class DittoPersonalizedMixin(AdaptiveDriftConstrainedMixin):
    def __init__(self, *args: Any, **kwargs: Any) -> None:
        """
        This mixin implements the Ditto algorithm from Ditto: Fair and Robust Federated Learning Through
        Personalization. This mixin inherits from the `AdaptiveDriftConstrainedMixin`, and like that mixin,
        this should be mixed with a `FlexibleClient` type in order to apply the Ditto personalization method
        to that client.

        Background Context:
        The idea is that we want to train personalized versions of the global model for each client.
        So we simultaneously train a global model that is aggregated on the server-side and use those weights to also
        constrain the training of a local model. The constraint for this local model is identical to the FedProx loss.


        Raises:
            RuntimeError: If the object does not satisfy the `FlexibleClientProtocolPreSetup`
            then it will raise an error. This is additional validation to ensure that the mixin was
            applied to an appropriate base class.
        """
        # Initialize mixin-specific attributes
        self.global_model: torch.nn.Module | None = None

        # Call parent's init
        try:
            super().__init__(*args, **kwargs)
        except TypeError:
            # if a parent class doesn't take args/kwargs
            super().__init__()

        if not isinstance(self, FlexibleClientProtocolPreSetup):
            raise RuntimeError("This object needs to satisfy `FlexibleClientProtocolPreSetup`.")  # pragma: no cover

    def __init_subclass__(cls, **kwargs: Any) -> None:
        """This method is called when a class inherits from AdaptiveMixin."""
        super().__init_subclass__(**kwargs)

        # Skip check for other mixins
        if cls.__name__.endswith("Mixin"):
            return

        # Skip validation for dynamically created classes
        if hasattr(cls, "_dynamically_created"):
            return

        # Check at class definition time if the parent class satisfies FlexibleClientProtocol
        for base in cls.__bases__:
            if base is not DittoPersonalizedMixin and issubclass(base, FlexibleClient):
                return

        # If we get here, no compatible base was found
        msg = (
            f"Class {cls.__name__} inherits from DittoPersonalizedMixin but none of its other "
            f"base classes implement FlexibleClient. This may cause runtime errors."
        )
        log(WARN, msg)
        warnings.warn(msg, RuntimeWarning, stacklevel=2)

    def safe_global_model(self: DittoPersonalizedProtocol) -> nn.Module:
        """
        Convenient accessor for the global model.

        Raises:
            ValueError: If the `global_model` attribute has not yet been set, we
            will raise an error.

        Returns:
            nn.Module: the global model if it has been set.
        """
        if self.global_model:
            return self.global_model
        raise ValueError("Cannot get global model as it not yet been set.")

    @property
    def optimizer_keys(self: DittoPersonalizedProtocol) -> list[str]:
        """
        Property for optimizer keys.

        Returns:
            list[str]: list of keys for the optimizers dictionary.
        """
        return ["local", "global"]

    def _copy_optimizer_with_new_params(self: DittoPersonalizedProtocol, original_optimizer: Optimizer) -> Optimizer:
        """
        Helper method to make a copy of the original optimizer for the global model.

        Args:
            original_optimizer (Optimizer): original optimizer of the underyling `FlexibleClient`.

        Returns:
            Optimizer: a copy of the original optimizer to be used by the global model.
        """
        optim_class = original_optimizer.__class__
        state_dict = original_optimizer.state_dict()

        # Extract hyperparameters from param_groups
        # We only take the first group's hyperparameters, excluding 'params' and 'lr'
        param_group = state_dict["param_groups"][0]

        # store initial_lr to be used with schedulers
        try:
            initial_lr = param_group["initial_lr"]
        except KeyError:
            if "lr" in original_optimizer.defaults:
                initial_lr = original_optimizer.defaults["lr"]
            else:
                initial_lr = 1e-3
                log(WARN, "Unable to get the original `lr` for the global optimizer, falling back to `1e-3`.")

        optimizer_kwargs = {k: v for k, v in param_group.items() if k not in ("params", "initial_lr")}
        assert self.global_model is not None
        global_optimizer = optim_class(self.global_model.parameters(), **optimizer_kwargs)

        # maintain initial_lr for schedulers
        for param_group in global_optimizer.param_groups:
            param_group["initial_lr"] = initial_lr

        return global_optimizer

    def get_global_model(self: DittoPersonalizedProtocol, config: Config) -> nn.Module:
        """
        Returns the global model to be used during Ditto training and as a constraint for the local model.

        The global model should be the same architecture as the local model so we reuse the ``get_model`` call. We
        explicitly send the model to the desired device. This is idempotent.

        Args:
            config (Config): The config from the server.

        Returns:
            nn.Module: The PyTorch model serving as the global model for Ditto
        """
        model_copy = copy.deepcopy(self.get_model(config))
        return model_copy.to(self.device)

    @ensure_protocol_compliance
    def get_optimizer(self: DittoPersonalizedProtocol, config: Config) -> dict[str, Optimizer]:
        """
        Returns a dictionary with global and local optimizers with string keys "global" and "local" respectively.

        Args:
            config (Config): The config from the server.
        """
        if self.global_model is None:
            # try set it here
            self.global_model = self.get_global_model(config)  # is this the same config?
            log(INFO, f"global model set: {type(self.global_model).__name__} within `get_optimizer`")

        # Note that the global optimizer operates on self.global_model.parameters()
        optimizer = super().get_optimizer(config=config)  # type: ignore[safe-super]
        if isinstance(optimizer, dict):
            try:
                original_optimizer = next(el for el in optimizer.values() if isinstance(el, Optimizer))
            except StopIteration as e:
                log(ERROR, "Unable to find an ~torch.optim.Optimizer object.")
                raise e
        elif isinstance(optimizer, Optimizer):
            original_optimizer = optimizer
        else:
            raise ValueError("`super().get_optimizer()` returned an invalid type.")

        global_optimizer = self._copy_optimizer_with_new_params(original_optimizer)
        return {"local": original_optimizer, "global": global_optimizer}

    def set_optimizer(self: DittoPersonalizedProtocol, config: Config) -> None:
        """
        Ditto requires an optimizer for the global model and one for the local model. This function simply ensures that
        the optimizers setup by the user have the proper keys and that there are two optimizers.

        Args:
            config (Config): The config from the server.
        """
        optimizers = self.get_optimizer(config)
        assert isinstance(optimizers, dict) and set(self.optimizer_keys) == set(optimizers.keys())
        self.optimizers = optimizers

    @ensure_protocol_compliance
    def setup_client(self: DittoPersonalizedProtocol, config: Config) -> None:
        """
        Set dataloaders, optimizers, parameter exchangers and other attributes derived from these.
        Then set initialized attribute to True. In this class, this function simply adds the additional step of
        setting up the global model.

        Args:
            config (Config): The config from the server.
        """
        try:
            self.global_model = self.get_global_model(config)
            log(INFO, f"global model set: {type(self.global_model).__name__}")
        except AttributeError:
            log(INFO, "Couldn't set global model before super().setup_client(). Will try again within that setup.")
            pass
        # The rest of the setup is the same
        super().setup_client(config)  # type:ignore [safe-super]

    def get_parameters(self: DittoPersonalizedProtocol, config: Config) -> NDArrays:
        """
        For Ditto, we transfer the **GLOBAL** model weights to the server to be aggregated. The local model weights
        stay with the client.

        Args:
            config (Config): The config is sent by the FL server to allow for customization in the function if desired.

        Returns:
            NDArrays: **GLOBAL** model weights to be sent to the server for aggregation
        """
<<<<<<< HEAD
        if not self.initialized:
            return self.setup_client_and_return_all_model_parameters(config)

=======
        if not self.initialized or "for_server_initialization" in config:
            log(
                INFO,
                "Setting up client and providing full model parameters to the server for initialization",
            )

            # If initialized==False, the server is requesting model parameters from which to initialize all other
            # clients. As such get_parameters is being called before fit or evaluate, so we must call
            # setup_client first.
            self.setup_client(config)

            # Need all parameters even if normally exchanging partial. Since the global and local models are the same
            # architecture, it doesn't matter which we choose as an initializer. The global and local models are set
            # to the same weights in initialize_all_model_weights
            return FullParameterExchanger().push_parameters(self.model, config=config)
>>>>>>> 5cccbced
        # NOTE: the global model weights are sent to the server here.
        if self.global_model is None:
            raise ValueError("Unable to get parameters with unset global model.")
        global_model_weights = self.parameter_exchanger.push_parameters(self.global_model, config=config)

        # Weights and training loss sent to server for aggregation
        # Training loss sent because server will decide to increase or decrease the penalty weight, if adaptivity
        # is turned on
        packed_params = self.parameter_exchanger.pack_parameters(global_model_weights, self.loss_for_adaptation)
        log(INFO, "Successfully packed parameters of global model")
        return packed_params

    @ensure_protocol_compliance
    def set_parameters(
        self: DittoPersonalizedProtocol, parameters: NDArrays, config: Config, fitting_round: bool
    ) -> None:
        """
        Assumes that the parameters being passed contain model parameters concatenated with a penalty weight. They are
        unpacked for the clients to use in training. The parameters being passed are to be routed to the global model.
        In the first fitting round, we assume the both the global and local models are being initialized and use
        the ``FullParameterExchanger()`` to initialize both sets of model weights to the same parameters.

        Args:
            parameters (NDArrays): Parameters have information about model state to be added to the relevant client
                model (global model for all but the first step of Ditto). These should also include a penalty weight
                from the server that needs to be unpacked.
            config (Config): The config is sent by the FL server to allow for customization in the function if desired.
            fitting_round (bool): Boolean that indicates whether the current federated learning
                round is a fitting round or an evaluation round. This is used to help determine which parameter
                exchange should be used for pulling parameters. If the current federated learning round is the very
                first fitting round, then we initialize both the global and local Ditto models with weights sent from
                the server.
        """
        # Make sure that the proper components exist.
        assert self.global_model is not None and self.model is not None and self.parameter_exchanger is not None
        server_model_state, self.drift_penalty_weight = self.parameter_exchanger.unpack_parameters(parameters)
        log(INFO, f"Lambda weight received from the server: {self.drift_penalty_weight}")

        current_server_round = narrow_dict_type(config, "current_server_round", int)
        if current_server_round == 1 and fitting_round:
            log(INFO, "Initializing the global and local models weights for the first time")
            self.initialize_all_model_weights(server_model_state, config)
        else:
            # Route the parameters to the GLOBAL model in Ditto after the initial stage
            log(INFO, "Setting the global model weights")
            self.parameter_exchanger.pull_parameters(server_model_state, self.global_model, config)

    def initialize_all_model_weights(self: DittoPersonalizedProtocol, parameters: NDArrays, config: Config) -> None:
        """
        If this is the first time we're initializing the model weights, we initialize both the global and the local
        weights together.

        Args:
            parameters (NDArrays): Model parameters to be injected into the client model
            config (Config): The config is sent by the FL server to allow for customization in the function if desired.
        """
        parameter_exchanger = cast(FullParameterExchanger, self.parameter_exchanger)
        parameter_exchanger.pull_parameters(parameters, self.model, config)
        parameter_exchanger.pull_parameters(parameters, self.safe_global_model(), config)

    def set_initial_global_tensors(self: DittoPersonalizedProtocol) -> None:
        """
        Saving the initial **GLOBAL MODEL** weights and detaching them so that we don't compute gradients with
        respect to the tensors. These are used to form the Ditto local update penalty term.
        """
        self.drift_penalty_tensors = [
            initial_layer_weights.detach().clone() for initial_layer_weights in self.safe_global_model().parameters()
        ]

    @ensure_protocol_compliance
    def update_before_train(self: DittoPersonalizedProtocol, current_server_round: int) -> None:
        """
        Procedures that should occur before proceeding with the training loops for the models. In this case, we
        save the global models parameters to be used in constraining training of the local model.

        Args:
            current_server_round (int): Indicates which server round we are currently executing.
        """
        self.set_initial_global_tensors()

        # Need to also set the global model to train mode before any training begins.
        self.safe_global_model().train()

        super().update_before_train(current_server_round)  # type: ignore[safe-super]

    def train_step(
        self: DittoPersonalizedProtocol, input: TorchInputType, target: TorchTargetType
    ) -> tuple[TrainingLosses, TorchPredType]:
        """
        Mechanics of training loop follow from original Ditto implementation: https://github.com/litian96/ditto.

        As in the implementation there, steps of the global and local models are done in tandem and for the same
        number of steps.

        Args:
            input (TorchInputType): input tensor to be run through both the global and local models. Here,
                ``TorchInputType`` is simply an alias for the union of ``torch.Tensor`` and
                ``dict[str, torch.Tensor]``.
            target (TorchTargetType): target tensor to be used to compute a loss given each models outputs.

        Returns:
            tuple[TrainingLosses, TorchPredType]: Returns relevant loss values from both the global and local
            model optimization steps. The prediction dictionary contains predictions indexed a "global" and "local"
            corresponding to predictions from the global and local Ditto models for metric evaluations.
        """
        # global
        global_losses, global_preds = self._compute_preds_and_losses(
            self.safe_global_model(), self.optimizers["global"], input, target
        )
        # local
        local_losses, local_preds = self._compute_preds_and_losses(self.model, self.optimizers["local"], input, target)
        local_loss_clone = local_losses.backward["backward"].clone()  # need a clone for later

        # take step global
        global_losses = self._apply_backwards_on_losses_and_take_step(
            self.safe_global_model(), self.optimizers["global"], global_losses
        )
        # take step local
        penalty_loss = self.compute_penalty_loss()
        local_losses.backward["backward"] = local_losses.backward["backward"] + penalty_loss
        local_losses = self._apply_backwards_on_losses_and_take_step(
            self.model, self.optimizers["local"], local_losses
        )

        # prepare return values
        additional_losses = {
            "penalty_loss": penalty_loss.clone(),
            "local_loss": local_loss_clone,
            "global_loss": global_losses.backward["backward"],
            "loss_for_adaptation": local_loss_clone.clone(),
        }
        local_losses.additional_losses = additional_losses

        # combined preds
        if isinstance(global_preds, torch.Tensor) and isinstance(local_preds, torch.Tensor):
            combined_preds = {"global": global_preds, "local": local_preds}
        elif isinstance(global_preds, dict) and isinstance(local_preds, dict):
            combined_preds = {f"global-{k}": v for k, v in global_preds.items()}
            combined_preds.update(**{f"local-{k}": v for k, v in local_preds.items()})

        return local_losses, combined_preds

    def val_step(
        self: DittoPersonalizedProtocol, input: TorchInputType, target: TorchTargetType
    ) -> tuple[EvaluationLosses, TorchPredType]:
        # global
        global_losses, global_preds = self._val_step_with_model(self.safe_global_model(), input, target)
        # local
        local_losses, local_preds = self._val_step_with_model(self.model, input, target)

        # combine
        losses = EvaluationLosses(
            local_losses.checkpoint,
            additional_losses={"global_loss": global_losses.checkpoint, "local_loss": local_losses.checkpoint},
        )
        preds: TorchPredType = {}
        preds.update(**{f"global-{k}": v for k, v in global_preds.items()})
        preds.update(**{f"local-{k}": v for k, v in local_preds.items()})
        return losses, preds

    @ensure_protocol_compliance
    def validate(
        self: DittoPersonalizedProtocol, include_losses_in_metrics: bool = False
    ) -> tuple[float, dict[str, Scalar]]:
        """
        Validate the current model on the entire validation dataset.

        Returns:
            tuple[float, dict[str, Scalar]]: The validation loss and a dictionary of metrics from validation.
        """
        # Set the global model to evaluate mode
        self.safe_global_model().eval()
        return super().validate(include_losses_in_metrics=include_losses_in_metrics)  # type: ignore[safe-super]

    @ensure_protocol_compliance
    def compute_evaluation_loss(
        self: DittoPersonalizedProtocol,
        preds: TorchPredType,
        features: TorchFeatureType,
        target: TorchTargetType,
    ) -> EvaluationLosses:
        """
        Computes evaluation loss given predictions (and potentially features) of the model and ground truth data.
        For Ditto, we use the vanilla loss for the local model in checkpointing. However, during validation we also
        compute the global model vanilla loss.

        Args:
            preds (TorchPredType): Prediction(s) of the model(s) indexed by name. Anything stored
                in preds will be used to compute metrics.
            features: (TorchFeatureType): Feature(s) of the model(s) indexed by name.
            target: (TorchTargetType): Ground truth data to evaluate predictions against.

        Returns:
            EvaluationLosses: An instance of ``EvaluationLosses`` containing checkpoint loss and additional losses
            indexed by name.
        """
        # Check that both models are in eval mode
        assert self.global_model is not None and not self.global_model.training and not self.model.training
        return super().compute_evaluation_loss(preds, features, target)  # type: ignore[safe-super]<|MERGE_RESOLUTION|>--- conflicted
+++ resolved
@@ -126,7 +126,7 @@
         Helper method to make a copy of the original optimizer for the global model.
 
         Args:
-            original_optimizer (Optimizer): original optimizer of the underyling `FlexibleClient`.
+            original_optimizer (Optimizer): original optimizer of the underlying `FlexibleClient`.
 
         Returns:
             Optimizer: a copy of the original optimizer to be used by the global model.
@@ -245,27 +245,9 @@
         Returns:
             NDArrays: **GLOBAL** model weights to be sent to the server for aggregation
         """
-<<<<<<< HEAD
         if not self.initialized:
             return self.setup_client_and_return_all_model_parameters(config)
 
-=======
-        if not self.initialized or "for_server_initialization" in config:
-            log(
-                INFO,
-                "Setting up client and providing full model parameters to the server for initialization",
-            )
-
-            # If initialized==False, the server is requesting model parameters from which to initialize all other
-            # clients. As such get_parameters is being called before fit or evaluate, so we must call
-            # setup_client first.
-            self.setup_client(config)
-
-            # Need all parameters even if normally exchanging partial. Since the global and local models are the same
-            # architecture, it doesn't matter which we choose as an initializer. The global and local models are set
-            # to the same weights in initialize_all_model_weights
-            return FullParameterExchanger().push_parameters(self.model, config=config)
->>>>>>> 5cccbced
         # NOTE: the global model weights are sent to the server here.
         if self.global_model is None:
             raise ValueError("Unable to get parameters with unset global model.")
