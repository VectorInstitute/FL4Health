--- conflicted
+++ resolved
@@ -11,11 +11,7 @@
     """
     Wrapper to ensure that a the instance is of `FlexibleClient` type.
 
-<<<<<<< HEAD
-    NOTE: This should only be used within a `BasicClient`. Params specified and supplied by the `wrapt` decorator
-=======
-    NOTE: this should only be used within a `FlexibleClient`.
->>>>>>> 3f50d8f7
+    NOTE: This should only be used within a `FlexibleClient`.
 
     Args:
         func (Callable): The function to be wrapped
@@ -24,11 +20,7 @@
         kwargs (Any): kwargs passed to func
 
     Raises:
-<<<<<<< HEAD
-        TypeError: Thrown if the protocol requirements are not met
-=======
-        TypeError: we raise error if the instance is not a `FlexibleClient`.
->>>>>>> 3f50d8f7
+        TypeError: We raise this error if the instance is not a `FlexibleClient`.
 
     Returns:
         Any: Application of the function to the args and kwargs.
