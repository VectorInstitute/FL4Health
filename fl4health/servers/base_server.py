--- conflicted
+++ resolved
@@ -2,10 +2,8 @@
 from collections.abc import Callable, Sequence
 from logging import DEBUG, ERROR, INFO, WARNING
 
-import numpy as np
 from flwr.common import EvaluateRes, Parameters
 from flwr.common.logger import log
-from flwr.common.parameter import ndarrays_to_parameters
 from flwr.common.typing import Code, Config, GetParametersIns, Scalar
 from flwr.server.client_manager import ClientManager
 from flwr.server.client_proxy import ClientProxy
@@ -20,11 +18,7 @@
 from fl4health.reporting.base_reporter import BaseReporter
 from fl4health.reporting.reports_manager import ReportsManager
 from fl4health.servers.polling import poll_clients
-<<<<<<< HEAD
 from fl4health.strategies.basic_fedavg import BasicFedAvg
-=======
-from fl4health.strategies.fedavg_with_adaptive_constraint import FedAvgWithAdaptiveConstraint
->>>>>>> 5cccbced
 from fl4health.strategies.strategy_with_poll import StrategyWithPolling
 from fl4health.utils.random import generate_hash
 from fl4health.utils.typing import EvaluateFailures, FitFailures
@@ -528,7 +522,6 @@
                 WARNING,
                 "Failed to receive initial parameters from the client. Empty initial parameters will be used.",
             )
-<<<<<<< HEAD
 
         initial_parameters = get_parameters_res.parameters
         if isinstance(self.strategy, BasicFedAvg):
@@ -536,14 +529,6 @@
             self.strategy.add_auxiliary_information(initial_parameters)
 
         return initial_parameters
-=======
-        # check if need to pack initial loss weight
-        if isinstance(self.strategy, FedAvgWithAdaptiveConstraint):
-            get_parameters_res.parameters.tensors.extend(
-                ndarrays_to_parameters([np.array(self.strategy.loss_weight)]).tensors
-            )
-        return get_parameters_res.parameters
->>>>>>> 5cccbced
 
     def _unpack_metrics(
         self, results: list[tuple[ClientProxy, EvaluateRes]]
