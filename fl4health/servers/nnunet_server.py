import pickle
import warnings
from collections.abc import Callable, Sequence
from logging import INFO
from pathlib import Path
<<<<<<< HEAD
from typing import Any, Dict, Optional, Tuple, Union
=======
from typing import Any, Optional, Tuple, Type, Union
>>>>>>> d73bae09

import torch.nn as nn
from flwr.common import Parameters
from flwr.common.logger import log
from flwr.common.typing import Code, Config, EvaluateIns, FitIns, GetPropertiesIns, Scalar
from flwr.server.client_manager import ClientManager
from flwr.server.client_proxy import ClientProxy
from flwr.server.history import History
from flwr.server.strategy import Strategy

from fl4health.checkpointing.checkpointer import TorchCheckpointer
from fl4health.reporting.base_reporter import BaseReporter
from fl4health.reporting.reports_manager import ReportsManager
from fl4health.servers.base_server import ExchangerType, FlServer
from fl4health.utils.config import narrow_dict_type, narrow_dict_type_and_set_attribute
from fl4health.utils.nnunet_utils import NnunetConfig
from fl4health.utils.parameter_extraction import get_all_model_parameters

with warnings.catch_warnings():
    from nnunetv2.training.nnUNetTrainer.nnUNetTrainer import nnUNetTrainer
    from nnunetv2.utilities.plans_handling.plans_handler import PlansManager

FIT_CFG_FN = Callable[[int, Parameters, ClientManager], list[Tuple[ClientProxy, FitIns]]]
EVAL_CFG_FN = Callable[[int, Parameters, ClientManager], list[Tuple[ClientProxy, EvaluateIns]]]
CFG_FN = Union[FIT_CFG_FN, EVAL_CFG_FN]


def add_items_to_config_fn(fn: CFG_FN, items: Config) -> CFG_FN:
    """
    Accepts a flwr Strategy configure function (either configure_fit or
    configure_evaluate) and returns a new function that returns the same thing
    except the dictionary items in the items argument have been added to the
    config that is returned by the original function

    Args:
        fn (CFG_FN): The Strategy configure function to wrap
        items (Config): A Config containing additional items to update the
            original config with

    Returns:
        CFG_FN: The wrapped function. Argument and return type is the same
    """

    def new_fn(*args: Any, **kwargs: Any) -> Any:
        cfg_ins = fn(*args, **kwargs)
        for _, ins in cfg_ins:
            ins.config.update(items)
        return cfg_ins

    return new_fn


class NnunetServer(FlServer):
    def __init__(
        self,
        client_manager: ClientManager,
        fl_config: Config,
        on_init_parameters_config_fn: Callable[[int], Dict[str, Scalar]],
        model: nn.Module | None = None,
        strategy: Strategy | None = None,
        checkpointer: TorchCheckpointer | Sequence[TorchCheckpointer] | None = None,
        reporters: Sequence[BaseReporter] | None = None,
        parameter_exchanger: ExchangerType | None = None,
        intermediate_server_state_dir: Path | None = None,
        server_name: str | None = None,
        accept_failures: bool = True,
        nnunet_trainer_class: Type[nnUNetTrainer] = nnUNetTrainer,
    ) -> None:
        """
        A Basic FlServer with added functionality to ask a client to initialize the global nnunet plans if one was not
        provided in the config. Intended for use with NnUNetClient.

        Args:
            client_manager (ClientManager): Determines the mechanism by which clients are sampled by the server, if
                they are to be sampled at all.
            fl_config (Config): This should be the configuration that was used to setup the federated training.
                In most cases it should be the "source of truth" for how FL training/evaluation should proceed. For
                example, the config used to produce the on_fit_config_fn and on_evaluate_config_fn for the strategy.
                NOTE: This config is DISTINCT from the Flwr server config, which is extremely minimal.
            model (nn.Module): This is the torch model to be hydrated by the _hydrate_model_for_checkpointing function
            on_init_parameters_config_fn (Callable[[int], Dict[str, Scalar]]]): Function used to configure how one
                asks a client to provide parameters from which to initialize all other clients by providing a
                Config dictionary. For NnunetServers this is a required function to provide the additional information
                necessary to a client for parameter initialization
            strategy (Optional[Strategy], optional): The aggregation strategy to be used by the server to handle
                client updates and other information potentially sent by the participating clients. If None the
                strategy is FedAvg as set by the flwr Server.
            checkpointer (TorchCheckpointer | Sequence[TorchCheckpointer], optional): To be provided if the server
                should perform server side checkpointing based on some criteria. If none, then no server-side
                checkpointing is performed. Multiple checkpointers can also be passed in a sequence to checkpoint
                based on multiple criteria. Defaults to None.
            reporters (Sequence[BaseReporter], optional): A sequence of FL4Health reporters which the client should
                send data to.
            intermediate_server_state_dir (Path): A directory to store and load checkpoints from for the server
                during an FL experiment.
            parameter_exchanger (Optional[ExchangerType], optional): A parameter exchanger used to facilitate
                server-side model checkpointing if a checkpointer has been defined. If not provided then checkpointing
                will not be done unless the _hydrate_model_for_checkpointing function is overridden. Because the
                server only sees numpy arrays, the parameter exchanger is used to insert the numpy arrays into a
                provided model. Defaults to None.
            server_name (Optional[str]): An optional string name to uniquely identify server.
            accept_failures (bool, optional): Determines whether the server should accept failures during training or
                evaluation from clients or not. If set to False, this will cause the server to shutdown all clients
                and throw an exception. Defaults to True.
            nnunet_trainer_class (Type[nnUNetTrainer]): nnUNetTrainer class.
                Useful for passing custom nnUNetTrainer. Defaults to the standard nnUNetTrainer class.
                Must match the nnunet_trainer_class passed to the NnunetClient.
        """
        FlServer.__init__(
            self,
            client_manager=client_manager,
            fl_config=fl_config,
            strategy=strategy,
            reporters=reporters,
            model=model,
            checkpointer=checkpointer,
            parameter_exchanger=parameter_exchanger,
            intermediate_server_state_dir=intermediate_server_state_dir,
            on_init_parameters_config_fn=on_init_parameters_config_fn,
            server_name=server_name,
            accept_failures=accept_failures,
        )
<<<<<<< HEAD
=======
        self.initialized = False
        self.nnunet_trainer_class = nnunet_trainer_class
>>>>>>> d73bae09

        self.nnunet_plans_bytes: bytes
        self.num_input_channels: int
        self.num_segmentation_heads: int
        self.enable_deep_supervision: bool
        self.nnunet_config: NnunetConfig

    def initialize_server_model(self) -> None:
        # Ensure required attributes are set
        assert (
            self.nnunet_plans_bytes is not None
            and self.num_input_channels is not None
            and self.num_segmentation_heads is not None
            and self.enable_deep_supervision is not None
            and self.nnunet_config is not None
        )

        plans = pickle.loads(self.nnunet_plans_bytes)
        plans_manager = PlansManager(plans)
        configuration_manager = plans_manager.get_configuration(self.nnunet_config.value)
        model = self.nnunet_trainer_class.build_network_architecture(
            configuration_manager.network_arch_class_name,
            configuration_manager.network_arch_init_kwargs,
            configuration_manager.network_arch_init_kwargs_req_import,
            self.num_input_channels,
            self.num_segmentation_heads,
            self.enable_deep_supervision,
        )

        self.server_model = model

    def update_before_fit(self, num_rounds: int, timeout: Optional[float]) -> None:
        """
        Hook method to allow the server to do some additional initialization prior to fitting. NunetServer
        uses this method to sample a client for properties which are required to initialize the server.

        In particular, if a nnunet_plans file is not provided in the config, this method will sample a client
        which passes the nnunet_plans back to the sever through get_properties RPC. The server then distributes
        the nnunet_plans to the other clients by including it in the config for subsequent FL rounds.

        Even if the nnunet_plans are included in the config, the server will still poll a client in order to have the
        required properties to instantiate the model architecture on the server side which is required for
        checkpointing. These properties include num_segmentation_heads, num_input_channels and enable_deep_supervision.

        Args:
            num_rounds (int): The number of server rounds of FL to be performed
            timeout (Optional[float], optional): The server's timeout parameter. Useful if one is requesting
                information from a client. Defaults to None, which indicates indefinite timeout.
        """

        # If no prior checkpoints exist, initialize server by sampling clients to get required properties to set
        # NOTE: Inherent assumption that if checkpoint exists for server that it also will exist for client.
        if self.per_round_checkpointer is None or not self.per_round_checkpointer.checkpoint_exists():
            # Sample properties from a random client to initialize plans
            log(INFO, "")
            log(INFO, "[PRE-INIT]")
            log(
                INFO,
                "Requesting initialization of global nnunet plans from one random client via get_properties",
            )
            random_client = self._client_manager.sample(1)[0]
            ins = GetPropertiesIns(config=self.fl_config | {"current_server_round": 0})
            properties_res = random_client.get_properties(ins=ins, timeout=timeout, group_id=0)

            if properties_res.status.code == Code.OK:
                log(INFO, "Received global nnunet plans from one random client")
            else:
                raise Exception("Failed to receive properties from client to initialize nnunet plans")

            properties = properties_res.properties

            # Set attributes of server that are dependent on client properties.

            # If config contains nnunet_plans, server side initialization of plans
            # Else client side initialization with nnunet_plans from client
            if self.fl_config.get("nnunet_plans") is not None:
                self.nnunet_plans_bytes = narrow_dict_type(self.fl_config, "nnunet_plans", bytes)
            else:
                self.nnunet_plans_bytes = narrow_dict_type(properties, "nnunet_plans", bytes)
            self.num_segmentation_heads = narrow_dict_type(properties, "num_segmentation_heads", int)
            self.num_input_channels = narrow_dict_type(properties, "num_input_channels", int)
            self.enable_deep_supervision = narrow_dict_type(properties, "enable_deep_supervision", bool)

            self.nnunet_config = NnunetConfig(self.fl_config["nnunet_config"])

            self.initialize_server_model()
        else:
            # If a checkpoint exists, we load in previously checkpointed values for required properties
            self._load_server_state()

        # Wrap config functions so that nnunet_plans is included
        new_fit_cfg_fn = add_items_to_config_fn(self.strategy.configure_fit, {"nnunet_plans": self.nnunet_plans_bytes})
        new_eval_cfg_fn = add_items_to_config_fn(
            self.strategy.configure_evaluate, {"nnunet_plans": self.nnunet_plans_bytes}
        )
        setattr(self.strategy, "configure_fit", new_fit_cfg_fn)
        setattr(self.strategy, "configure_evaluate", new_eval_cfg_fn)

        # Finish
        log(INFO, "")

    # TODO: We should have a get server state method
    # subclass could call parent method and not have to copy entire state.
    def _save_server_state(self) -> None:
        """
        Save server checkpoint consisting of model, history, server round, metrics reporter and server name.
            This method overrides parent to also checkpoint nnunet_plans, num_input_channels,
            num_segmentation_heads and enable_deep_supervision.
        """

        assert self.per_round_checkpointer is not None

        assert (
            self.nnunet_plans_bytes is not None
            and self.num_input_channels is not None
            and self.num_segmentation_heads is not None
            and self.enable_deep_supervision is not None
            and self.nnunet_config is not None
        )

        ckpt = {
            "model": self.server_model,
            "history": self.history,
            "current_round": self.current_round,
            "reports_manager": self.reports_manager,
            "server_name": self.server_name,
            "nnunet_plans_bytes": self.nnunet_plans_bytes,
            "num_input_channels": self.num_input_channels,
            "num_segmentation_heads": self.num_segmentation_heads,
            "enable_deep_supervision": self.enable_deep_supervision,
            "nnunet_config": self.nnunet_config,
        }

        self.per_round_checkpointer.save_checkpoint(ckpt)

        log(
            INFO,
            f"Saving server state to checkpoint at {self.per_round_checkpointer.checkpoint_path}",
        )

    def _load_server_state(self) -> None:
        """
        Load server checkpoint consisting of model, history, server name, current round and metrics reporter.
            The method overrides parent to add any necessary state when loading the checkpoint.
        """
        assert self.per_round_checkpointer is not None and self.per_round_checkpointer.checkpoint_exists()

        ckpt = self.per_round_checkpointer.load_checkpoint()

        log(
            INFO,
            f"Loading server state from checkpoint at {self.per_round_checkpointer.checkpoint_path}",
        )

        # Standard attributes to load
        narrow_dict_type_and_set_attribute(self, ckpt, "current_round", "current_round", int)
        narrow_dict_type_and_set_attribute(self, ckpt, "server_name", "server_name", str)
        narrow_dict_type_and_set_attribute(self, ckpt, "reports_manager", "reports_manager", ReportsManager)
        narrow_dict_type_and_set_attribute(self, ckpt, "history", "history", History)
        narrow_dict_type_and_set_attribute(self, ckpt, "model", "parameters", nn.Module, func=get_all_model_parameters)
        # Needed for when _hydrate_model_for_checkpointing is called
        narrow_dict_type_and_set_attribute(self, ckpt, "model", "server_model", nn.Module)

        # NnunetServer specific attributes to load
        narrow_dict_type_and_set_attribute(self, ckpt, "nnunet_plans_bytes", "nnunet_plans_bytes", bytes)
        narrow_dict_type_and_set_attribute(self, ckpt, "num_segmentation_heads", "num_segmentation_heads", int)
        narrow_dict_type_and_set_attribute(self, ckpt, "num_input_channels", "num_input_channels", int)
        narrow_dict_type_and_set_attribute(self, ckpt, "enable_deep_supervision", "enable_deep_supervision", bool)
        narrow_dict_type_and_set_attribute(self, ckpt, "nnunet_config", "nnunet_config", NnunetConfig)<|MERGE_RESOLUTION|>--- conflicted
+++ resolved
@@ -3,11 +3,7 @@
 from collections.abc import Callable, Sequence
 from logging import INFO
 from pathlib import Path
-<<<<<<< HEAD
-from typing import Any, Dict, Optional, Tuple, Union
-=======
-from typing import Any, Optional, Tuple, Type, Union
->>>>>>> d73bae09
+from typing import Any, Dict, Optional, Tuple, Type, Union
 
 import torch.nn as nn
 from flwr.common import Parameters
@@ -130,11 +126,7 @@
             server_name=server_name,
             accept_failures=accept_failures,
         )
-<<<<<<< HEAD
-=======
-        self.initialized = False
         self.nnunet_trainer_class = nnunet_trainer_class
->>>>>>> d73bae09
 
         self.nnunet_plans_bytes: bytes
         self.num_input_channels: int
