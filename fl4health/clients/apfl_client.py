--- conflicted
+++ resolved
@@ -23,34 +23,7 @@
         checkpointer: Optional[TorchCheckpointer] = None,
         seed: Optional[int] = None,
     ) -> None:
-<<<<<<< HEAD
-        super(BasicClient, self).__init__(data_path, device, seed=seed)
-        self.metrics = metrics
-        self.checkpointer = checkpointer
-        self.train_loss_meter = LossMeter.get_meter_by_type(loss_meter_type)
-        self.val_loss_meter = LossMeter.get_meter_by_type(loss_meter_type)
-
-        # Define mapping from prediction key to meter to pass to MetricMeterManager constructor for train and val
-        train_key_to_meter_map = {
-            "local": MetricMeter.get_meter_by_type(self.metrics, metric_meter_type, "train_meter_local"),
-            "global": MetricMeter.get_meter_by_type(self.metrics, metric_meter_type, "train_meter_global"),
-            "personal": MetricMeter.get_meter_by_type(self.metrics, metric_meter_type, "train_meter_personal"),
-        }
-        self.train_metric_meter_mngr = MetricMeterManager(train_key_to_meter_map)
-        val_key_to_meter_map = {
-            "local": MetricMeter.get_meter_by_type(self.metrics, metric_meter_type, "val_meter_local"),
-            "global": MetricMeter.get_meter_by_type(self.metrics, metric_meter_type, "val_meter_global"),
-            "personal": MetricMeter.get_meter_by_type(self.metrics, metric_meter_type, "val_meter_personal"),
-        }
-        self.val_metric_meter_mngr = MetricMeterManager(val_key_to_meter_map)
-
-        self.train_loader: DataLoader
-        self.val_loader: DataLoader
-        self.num_train_samples: int
-        self.num_val_samples: int
-=======
-        super().__init__(data_path, metrics, device, loss_meter_type, checkpointer)
->>>>>>> 41d97778
+        super().__init__(data_path, metrics, device, loss_meter_type, checkpointer, seed=seed)
 
         self.model: ApflModule
         self.learning_rate: float
