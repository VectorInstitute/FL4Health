--- conflicted
+++ resolved
@@ -63,13 +63,8 @@
         Returns a dictionary with global and local optimizers with string keys 'global' and 'local' respectively.
         """
         raise NotImplementedError(
-<<<<<<< HEAD
             "User Clients must define a function that returns a Dict[str, Optimizer] with keys 'global' and 'local' "
             "defining separate optimizers for the global and local models of Ditto."
-=======
-            """User Clients must define a function that returns a Dict[str, Optimizer] with keys "global" and "local"
-            defining separate optimizers for the global and local models of Ditto."""
->>>>>>> a0bd92bf
         )
 
     def set_optimizer(self, config: Config) -> None:
@@ -282,30 +277,15 @@
         target: torch.Tensor,
     ) -> Tuple[torch.Tensor, Dict[str, torch.Tensor]]:
         """
-<<<<<<< HEAD
         Computes the local model loss and any additional losses given predictions of the model and ground truth data.
-=======
-        Computes the loss and any additional losses given predictions of the model and ground truth data.
-
->>>>>>> a0bd92bf
         Args:
             preds (Dict[str, torch.Tensor]): Prediction(s) of the model(s) indexed by name.
             features (Dict[str, torch.Tensor]): Feature(s) of the model(s) indexed by name.
             target (torch.Tensor): Ground truth data to evaluate predictions against.
-<<<<<<< HEAD
         Returns:
             Tuple[torch.Tensor, Union[Dict[str, torch.Tensor], None]]; A tuple with:
                 - The tensor for the model loss
                 - A dictionary with `local_loss`, `global_loss` as additionally reported loss values.
-=======
-
-        Returns:
-            Tuple[torch.Tensor, Union[Dict[str, torch.Tensor], None]]; A tuple with:
-                - The tensor for the total loss
-                - A dictionary with `local_loss`, `global_loss`, `total_loss` and, based on client attributes set
-                from server config, also `mkmmd_loss`, `feature_l2_norm_loss` keys and their respective calculated
-                values.
->>>>>>> a0bd92bf
         """
 
         # Compute global model vanilla loss
@@ -315,18 +295,10 @@
         # Compute local model loss + ditto constraint term
         assert "local" in preds
         local_loss = self.criterion(preds["local"], target)
-<<<<<<< HEAD
 
         additional_losses = {"local_loss": local_loss, "global_loss": global_loss}
 
         return local_loss.clone(), additional_losses
-=======
-        total_loss = local_loss.clone()
-
-        additional_losses = {"local_loss": local_loss, "global_loss": global_loss, "total_loss": total_loss}
-
-        return total_loss, additional_losses
->>>>>>> a0bd92bf
 
     def compute_training_loss(
         self,
@@ -354,7 +326,6 @@
         # Check that both models are in training mode
         assert self.global_model.training and self.model.training
 
-<<<<<<< HEAD
         loss, additional_losses = self.compute_loss_and_additional_losses(preds, features, target)
 
         # Compute ditto drift loss
@@ -362,16 +333,6 @@
         additional_losses["ditto_loss"] = ditto_local_loss.clone()
 
         return TrainingLosses(backward=loss + ditto_local_loss, additional_losses=additional_losses)
-=======
-        total_loss, additional_losses = self.compute_loss_and_additional_losses(preds, features, target)
-        assert additional_losses is not None
-
-        # Compute ditto drift loss
-        ditto_local_loss = self.ditto_loss_function(self.model, self.initial_global_tensors, self.lam)
-        additional_losses["ditto_loss"] = ditto_local_loss
-
-        return TrainingLosses(backward=total_loss + ditto_local_loss, additional_losses=additional_losses)
->>>>>>> a0bd92bf
 
     def validate(self) -> Tuple[float, Dict[str, Scalar]]:
         """
@@ -407,13 +368,4 @@
         """
         # Check that both models are in eval mode
         assert not self.global_model.training and not self.model.training
-<<<<<<< HEAD
-        return super().compute_evaluation_loss(preds, features, target)
-=======
-
-        _, additional_losses = self.compute_loss_and_additional_losses(preds, features, target)
-        assert additional_losses is not None
-        checkpoint = additional_losses["local_loss"]
-
-        return EvaluationLosses(checkpoint=checkpoint, additional_losses=additional_losses)
->>>>>>> a0bd92bf
+        return super().compute_evaluation_loss(preds, features, target)