import datetime
from collections.abc import Iterator, Sequence
from logging import INFO
from pathlib import Path
from typing import Any

import torch
from flwr.client import NumPyClient
from flwr.common.logger import log
from flwr.common.typing import Config, NDArrays, Scalar
from torch import nn
from torch.nn.modules.loss import _Loss
from torch.optim import Optimizer
from torch.optim.lr_scheduler import LRScheduler
from torch.utils.data import DataLoader

from fl4health.checkpointing.client_module import CheckpointMode, ClientCheckpointAndStateModule
from fl4health.metrics.base_metrics import TEST_LOSS_KEY, TEST_NUM_EXAMPLES_KEY, Metric
from fl4health.metrics.metric_managers import MetricManager
from fl4health.parameter_exchange.full_exchanger import FullParameterExchanger
from fl4health.parameter_exchange.parameter_exchanger_base import ParameterExchanger
from fl4health.reporting.base_reporter import BaseReporter
from fl4health.reporting.reports_manager import ReportsManager
from fl4health.utils.client import (
    check_if_batch_is_empty_and_verify_input,
    fold_loss_dict_into_metrics,
    maybe_progress_bar,
    move_data_to_device,
    process_and_check_validation_steps,
    set_pack_losses_with_val_metrics,
)
from fl4health.utils.config import narrow_dict_type
from fl4health.utils.early_stopper import EarlyStopper
from fl4health.utils.logging import LoggingMode
from fl4health.utils.losses import EvaluationLosses, LossMeter, LossMeterType, TrainingLosses
from fl4health.utils.random import generate_hash
from fl4health.utils.typing import LogLevel, TorchFeatureType, TorchInputType, TorchPredType, TorchTargetType


class BasicClient(NumPyClient):
    def __init__(
        self,
        data_path: Path,
        metrics: Sequence[Metric],
        device: torch.device,
        loss_meter_type: LossMeterType = LossMeterType.AVERAGE,
        checkpoint_and_state_module: ClientCheckpointAndStateModule | None = None,
        reporters: Sequence[BaseReporter] | None = None,
        progress_bar: bool = False,
        client_name: str | None = None,
    ) -> None:
        """
        Base FL Client with functionality to train, evaluate, log, report and checkpoint.
        User is responsible for implementing methods: ``get_model``, ``get_optimizer``, ``get_data_loaders``,
        ``get_criterion`` Other methods can be overridden to achieve custom functionality.

        Args:
            data_path (Path): path to the data to be used to load the data for client-side training
            metrics (Sequence[Metric]): Metrics to be computed based on the labels and predictions of the client model
            device (torch.device): Device indicator for where to send the model, batches, labels etc. Often "cpu" or
                "cuda"
            loss_meter_type (LossMeterType, optional): Type of meter used to track and compute the losses over
                each batch. Defaults to ``LossMeterType.AVERAGE``.
            checkpoint_and_state_module (ClientCheckpointAndStateModule | None, optional): A module meant to handle
                both checkpointing and state saving. The module, and its underlying model and state checkpointing
                components will determine when and how to do checkpointing during client-side training.
                No checkpointing (state or model) is done if not provided. Defaults to None.
            reporters (Sequence[BaseReporter] | None, optional): A sequence of FL4Health reporters which the client
                should send data to. Defaults to None.
            progress_bar (bool, optional): Whether or not to display a progress bar during client training and
                validation. Uses ``tqdm``. Defaults to False
            client_name (str | None, optional): An optional client name that uniquely identifies a client.
                If not passed, a hash is randomly generated. Client state will use this as part of its state file
                name. Defaults to None.
        """
        self.data_path = data_path
        self.device = device
        self.metrics = metrics
        self.progress_bar = progress_bar

        self.client_name = client_name if client_name is not None else generate_hash()
        log(INFO, f"Client Name: {self.client_name}")

        if checkpoint_and_state_module is not None:
            self.checkpoint_and_state_module = checkpoint_and_state_module
        else:
            # Define a default module that does nothing.
            self.checkpoint_and_state_module = ClientCheckpointAndStateModule(
                pre_aggregation=None, post_aggregation=None, state_checkpointer=None
            )

        # Initialize reporters with client information.
        self.reports_manager = ReportsManager(reporters)
        self.reports_manager.initialize(id=self.client_name, name=self.client_name)

        self.initialized = False  # Whether or not the client has been setup

        # Loss and Metric management
        self.train_loss_meter = LossMeter[TrainingLosses](loss_meter_type, TrainingLosses)
        self.val_loss_meter = LossMeter[EvaluationLosses](loss_meter_type, EvaluationLosses)
        self.train_metric_manager = MetricManager(metrics=self.metrics, metric_manager_name="train")
        self.val_metric_manager = MetricManager(metrics=self.metrics, metric_manager_name="val")
        self.test_loss_meter = LossMeter[EvaluationLosses](loss_meter_type, EvaluationLosses)
        self.test_metric_manager = MetricManager(metrics=self.metrics, metric_manager_name="test")

        # Optional variable to store the weights that the client was initialized with during each round of training
        self.initial_weights: NDArrays | None = None

        self.total_steps: int = 0  # Need to track total_steps across rounds for WANDB reporting
        self.total_epochs: int = 0  # Will remain as 0 if training by steps

        # Attributes to be initialized in setup_client
        self.parameter_exchanger: ParameterExchanger
        self.model: nn.Module
        self.optimizers: dict[str, torch.optim.Optimizer]
        self.train_loader: DataLoader
        self.val_loader: DataLoader
        self.test_loader: DataLoader | None
        self.num_train_samples: int
        self.num_val_samples: int
        self.num_test_samples: int | None
        self.learning_rate: float | None

        # User can set the early stopper for the client by instantiating the EarlyStopper class
        # and setting the patience and interval_steps attributes. The early stopper will be used to
        # stop training if the validation loss does not improve for a certain number of steps.
        self.early_stopper: EarlyStopper | None = None
        # Config can contain num_validation_steps key, which determines an upper bound
        # for the validation steps taken. If not specified, no upper bound will be enforced.
        # By specifying this in the config we cannot guarantee the validation set is the same
        # across rounds for clients.
        self.num_validation_steps: int | None = None
        # NOTE: These iterators are of type _BaseDataLoaderIter, which is not importable...so we're forced to use
        # Iterator
        self.train_iterator: Iterator | None = None
        self.val_iterator: Iterator | None = None

    def _maybe_checkpoint(self, loss: float, metrics: dict[str, Scalar], checkpoint_mode: CheckpointMode) -> None:
        """
        If checkpointer exists, maybe checkpoint model based on the provided metric values.

        Args:
            loss (float): validation loss to potentially be used for checkpointing
            metrics (dict[str, float]): validation metrics to potentially be used for checkpointing
        """
        self.checkpoint_and_state_module.maybe_checkpoint(self.model, loss, metrics, checkpoint_mode)

    def get_parameters(self, config: Config) -> NDArrays:
        """
        Determines which parameters are sent back to the server for aggregation. This uses a parameter exchanger to
        determine parameters sent.

        Args:
            config (Config): The config is sent by the FL server to allow for customization in the function if desired.

        Returns:
            NDArrays: These are the parameters to be sent to the server. At minimum they represent the relevant model
            parameters to be aggregated, but can contain more information.
        """
        if not self.initialized:
            log(
                INFO,
                "Setting up client and providing full model parameters to the server for initialization",
            )

            # If initialized==False, the server is requesting model parameters from which to initialize all other
            # clients. As such get_parameters is being called before fit or evaluate, so we must call
            # setup_client first.
            self.setup_client(config)

            # Need all parameters even if normally exchanging partial
            return FullParameterExchanger().push_parameters(self.model, config=config)
        assert self.model is not None and self.parameter_exchanger is not None
        # If the client has early stopping module and the patience is None, we load the best saved state
        # to send the best checkpointed local model's parameters to the server
        self._maybe_load_saved_best_local_model_state()
        return self.parameter_exchanger.push_parameters(self.model, config=config)

    def _maybe_load_saved_best_local_model_state(self) -> None:
        if self.early_stopper is not None and self.early_stopper.patience is None:
            log(INFO, "Loading saved best model's state before sending model to server.")
            self.early_stopper.load_snapshot(["model"])

    def set_parameters(self, parameters: NDArrays, config: Config, fitting_round: bool) -> None:
        """
        Sets the local model parameters transferred from the server using a parameter exchanger to coordinate how
        parameters are set. In the first fitting round, we assume the full model is being
        initialized and use the ``FullParameterExchanger()`` to set all model weights.
        Otherwise, we use the appropriate parameter exchanger defined by the user depending on the
        federated learning algorithm being used.

        Args:
            parameters (NDArrays): Parameters have information about model state to be added to the relevant client
                model but may contain more information than that.
            config (Config): The config is sent by the FL server to allow for customization in the function if desired.
            fitting_round (bool): Boolean that indicates whether the current federated learning round is a
                fitting round or an evaluation round.
                This is used to help determine which parameter exchange should be used for pulling parameters.
                A full parameter exchanger is only used if the current federated learning round is the very
                first fitting round.
        """
        assert self.model is not None
        current_server_round = narrow_dict_type(config, "current_server_round", int)
        if current_server_round == 1 and fitting_round:
            self.initialize_all_model_weights(parameters, config)
        else:
            assert self.parameter_exchanger is not None
            self.parameter_exchanger.pull_parameters(parameters, self.model, config)

    def initialize_all_model_weights(self, parameters: NDArrays, config: Config) -> None:
        """
        If this is the first time we're initializing the model weights, we use the ``FullParameterExchanger`` to
        initialize all model components. Subclasses that require custom model initialization can override this.

        Args:
            parameters (NDArrays): Model parameters to be injected into the client model
            config (Config): The config is sent by the FL server to allow for customization in the function if desired.
        """
        FullParameterExchanger().pull_parameters(parameters, self.model, config)

    def shutdown(self) -> None:
        """Shuts down the client. Involves shutting down W&B reporter if one exists."""
        # Shutdown reporters
        self.reports_manager.report({"shutdown": str(datetime.datetime.now())})
        self.reports_manager.shutdown()

    def process_config(self, config: Config) -> tuple[int | None, int | None, int, bool, bool]:
        """
        Method to ensure the required keys are present in config and extracts values to be returned.

        Args:
            config (Config): The config from the server.

        Returns:
            tuple[int | None, int | None, int, bool, bool]: Returns the ``local_epochs``, ``local_steps``,
            ``current_server_round``, ``evaluate_after_fit`` and ``pack_losses_with_val_metrics``. Ensures only one of
            ``local_epochs`` and ``local_steps`` is defined in the config and sets the one that is not to None.

        Raises:
            ValueError: If the config contains both ``local_steps`` and local epochs or if ``local_steps``,
                ``local_epochs`` or ``current_server_round`` is of the wrong type (int).
        """
        current_server_round = narrow_dict_type(config, "current_server_round", int)

        # Parse config to determine train by steps or train by epochs
        if ("local_epochs" in config) and ("local_steps" in config):
            raise ValueError("Config cannot contain both local_epochs and local_steps. Please specify only one.")
        if "local_epochs" in config:
            local_epochs = narrow_dict_type(config, "local_epochs", int)
            local_steps = None
        elif "local_steps" in config:
            local_steps = narrow_dict_type(config, "local_steps", int)
            local_epochs = None
        else:
            raise ValueError("Must specify either local_epochs or local_steps in the Config.")

        try:
            evaluate_after_fit = narrow_dict_type(config, "evaluate_after_fit", bool)
        except ValueError:
            evaluate_after_fit = False

        pack_losses_with_val_metrics = set_pack_losses_with_val_metrics(config)

        # Either local epochs or local steps is none based on what key is passed in the config
        return local_epochs, local_steps, current_server_round, evaluate_after_fit, pack_losses_with_val_metrics

    def fit(self, parameters: NDArrays, config: Config) -> tuple[NDArrays, int, dict[str, Scalar]]:
        """
        Processes config, initializes client (if first round) and performs training based on the passed config.
        If ``per_round_checkpointer`` is not None, on initialization the client checks if a checkpointed client state
        exists to load and at the end of each round the client state is saved.

        Args:
            parameters (NDArrays): The parameters of the model to be used in fit.
            config (NDArrays): The config from the server.

        Returns:
            tuple[NDArrays, int, dict[str, Scalar]]: The parameters following the local training along with the
            number of samples in the local training dataset and the computed metrics throughout the fit.

        Raises:
            ValueError: If ``local_steps`` or ``local_epochs`` is not specified in config.
        """
        round_start_time = datetime.datetime.now()
        local_epochs, local_steps, current_server_round, evaluate_after_fit, pack_losses_with_val_metrics = (
            self.process_config(config)
        )

        if not self.initialized:
            self.setup_client(config)

            if self.checkpoint_and_state_module.state_checkpointer is not None:
                # If this is the first time the client is being setup, we also attempt to load any existing state
                # If no state exists, we assume this is a fresh run. State is useful, for example, in restarting FL
                # training that was interrupted or failed part way through.
                state_load_success = self._load_client_state()
                if state_load_success:
                    log(INFO, "Successfully loaded client state.")
                else:
                    log(INFO, "Client state was not loaded.")

        self.set_parameters(parameters, config, fitting_round=True)

        self.update_before_train(current_server_round)

        fit_start_time = datetime.datetime.now()
        if local_epochs is not None:
            loss_dict, metrics = self.train_by_epochs(local_epochs, current_server_round)
            local_steps = len(self.train_loader) * local_epochs  # total steps over training round
        elif local_steps is not None:
            loss_dict, metrics = self.train_by_steps(local_steps, current_server_round)
        else:
            raise ValueError("Must specify either local_epochs or local_steps in the Config.")
        fit_end_time = datetime.datetime.now()

        # Perform necessary updates after training has completed for the current FL round
        self.update_after_train(local_steps, loss_dict, config)

        # Check if we should run an evaluation with validation data after fit
        # (for example, this is used by FedDGGA)
        if self._should_evaluate_after_fit(evaluate_after_fit):
            validation_loss, validation_metrics = self.validate(pack_losses_with_val_metrics)
            metrics.update(validation_metrics)
            # We perform a pre-aggregation checkpoint if applicable
            self._maybe_checkpoint(validation_loss, validation_metrics, CheckpointMode.PRE_AGGREGATION)

        # Notes on report values:
        #   - Train by steps: round metrics/losses are computed using all samples from the round
        #   - Train by epochs: round metrics/losses computed using only the samples from the final epoch of the round
        #   - fit_round_metrics: Computed at the end of the round on the samples directly
        #   - fit_round_losses: The average of the losses computed for each step.
        #       * (Hence likely higher than the final loss of the round.)
        self.reports_manager.report(
            {
                "fit_round_metrics": metrics,
                "fit_round_losses": loss_dict,
                "round": current_server_round,
                "round_start": str(round_start_time),
                "round_end": str(datetime.datetime.now()),
                "fit_round_start": str(fit_start_time),
                "fit_round_time_elapsed": round((fit_end_time - fit_start_time).total_seconds()),
                "fit_round_end": str(fit_end_time),
                "fit_step": self.total_steps,
                "fit_epoch": self.total_epochs,
            },
            current_server_round,
        )

        # After local client training has finished, checkpoint client state if a state checkpointer is defined
        if self.checkpoint_and_state_module.state_checkpointer is not None:
            self._save_client_state()

        # FitRes should contain local parameters, number of examples on client, and a dictionary holding metrics
        # calculation results.
        return (
            self.get_parameters(config),
            self.num_train_samples,
            metrics,
        )

    def evaluate(self, parameters: NDArrays, config: Config) -> tuple[float, int, dict[str, Scalar]]:
        """
        Evaluates the model on the validation set, and test set (if defined).

        Args:
            parameters (NDArrays): The parameters of the model to be evaluated.
            config (NDArrays): The config object from the server.

        Returns:
            tuple[float, int, dict[str, Scalar]]: A loss associated with the evaluation, the number of samples in the
            validation/test set and the ``metric_values`` associated with evaluation.
        """
        if not self.initialized:
            self.setup_client(config)

        start_time = datetime.datetime.now()
        current_server_round = narrow_dict_type(config, "current_server_round", int)

        pack_losses_with_val_metrics = set_pack_losses_with_val_metrics(config)

        self.set_parameters(parameters, config, fitting_round=False)
        loss, metrics = self.validate(pack_losses_with_val_metrics)
        end_time = datetime.datetime.now()
        elapsed = end_time - start_time

        # Checkpoint based on the loss and metrics produced during validation AFTER server-side aggregation
        # NOTE: This assumes that the loss returned in the checkpointing loss
        self._maybe_checkpoint(loss, metrics, CheckpointMode.POST_AGGREGATION)

        self.reports_manager.report(
            {
                "eval_round_metrics": metrics,
                "eval_round_loss": loss,
                "eval_round_start": str(start_time),
                "eval_round_time_elapsed": round(elapsed.total_seconds()),
                "eval_round_end": str(end_time),
                "fit_step": self.total_steps,
                "fit_epoch": self.total_epochs,
                "round": current_server_round,
            },
            current_server_round,
        )

        # EvaluateRes should return the loss, number of examples on client, and a dictionary holding metrics
        # calculation results.
        return (
            loss,
            self.num_val_samples,
            metrics,
        )

    def _should_evaluate_after_fit(self, evaluate_after_fit: bool) -> bool:
        """
        Function to determine whether to trigger an evaluation of the model on the validation set immediately after
        completing the local training round. The user can request this explicitly by setting evaluate_after_fit to
        true in the config, or implicitly by specifying a pre-aggregation checkpoint module.

        Args:
            evaluate_after_fit (bool): Whether the user explicitly specified that they would like an evaluate after
                fit to be performed through the config.

        Returns:
            bool: Whether to perform an evaluation on the client validation set after fitting.
        """
        pre_aggregation_checkpointing_enabled = (
            self.checkpoint_and_state_module is not None
            and self.checkpoint_and_state_module.pre_aggregation is not None
        )
        return evaluate_after_fit or pre_aggregation_checkpointing_enabled

    def _log_header_str(
        self,
        current_round: int | None = None,
        current_epoch: int | None = None,
        logging_mode: LoggingMode = LoggingMode.TRAIN,
    ) -> None:
        """
        Logs a header string. By default this is logged at the beginning of each local epoch or at the beginning of
        the round if training by steps.

        Args:
            current_round (int | None, optional): The current FL round. (Ie current
                server round). Defaults to None.
            current_epoch (int | None, optional): The current epoch of local
                training. Defaults to None.
        """
        log_str = f"Current FL Round: {int(current_round)} " if current_round is not None else ""
        log_str += f"Current Epoch: {int(current_epoch)} " if current_epoch is not None else ""

        # Maybe add client specific info to initial log string
        client_str, _ = self.get_client_specific_logs(current_round, current_epoch, logging_mode)

        log_str += client_str

        log(INFO, "")  # For aesthetics
        log(INFO, log_str)

    def _log_results(
        self,
        loss_dict: dict[str, float],
        metrics_dict: dict[str, Scalar],
        current_round: int | None = None,
        current_epoch: int | None = None,
        logging_mode: LoggingMode = LoggingMode.TRAIN,
    ) -> None:
        """
        Handles the logging of losses, metrics, and other information to the output file. Called only at the end of
        an epoch or server round.

        Args:
            loss_dict (dict[str, float]): A dictionary of losses to log.
            metrics_dict (dict[str, Scalar]): A dictionary of the metric to log.
            current_round (int | None): The current FL round (i.e., current server round).
            current_epoch (int | None): The current epoch of local training.
            logging_mode (LoggingMode): The logging mode (Training, Validation, or Testing).
        """
        _, client_logs = self.get_client_specific_logs(current_round, current_epoch, logging_mode)

        # Get Metric Prefix
        metric_prefix = logging_mode.value

        # Log losses if any were provided
        if len(loss_dict.keys()) > 0:
            log(INFO, f"Client {metric_prefix} Losses:")
            [log(INFO, f"\t {key}: {str(val)}") for key, val in loss_dict.items()]

        # Log metrics if any
        if len(metrics_dict.keys()) > 0:
            log(INFO, f"Client {metric_prefix} Metrics:")
            [log(INFO, f"\t {key}: {str(val)}") for key, val in metrics_dict.items()]

        # Add additional logs specific to client
        if len(client_logs) > 0:
            [log(level.value, msg) for level, msg in client_logs]

    def get_client_specific_logs(
        self,
        current_round: int | None,
        current_epoch: int | None,
        logging_mode: LoggingMode,
    ) -> tuple[str, list[tuple[LogLevel, str]]]:
        """
        This function can be overridden to provide any client specific information to the basic client logging.
        For example, perhaps a client uses an LR scheduler and wants the LR to be logged each epoch. Called at the
        beginning and end of each server round or local epoch. Also called at the end of validation/testing.

        Args:
            current_round (int | None): The current FL round (i.e., current server round).
            current_epoch (int | None): The current epoch of local training.
            logging_mode (LoggingMode): The logging mode (Training, Validation, or Testing).

        Returns:
            tuple[str, list[tuple[LogLevel, str]]]:

            - A string to append to the header log string that typically announces the current server round and
              current epoch at the beginning of each round or local epoch.
            - A list of tuples where the first element is a LogLevel as defined in ``fl4health.utils.``
              typing and the second element is a string message. Each item in the list will be logged at the end of
              each server round or epoch. Elements will also be logged at the end of validation/testing.
        """
        return "", []

    def get_client_specific_reports(self) -> dict[str, Any]:
        """
        This function can be overridden by an inheriting client to report additional client specific information to
        the ``wandb_reporter``.

        Returns:
            dict[str, Any]: A dictionary of things to report
        """
        return {}

    def update_metric_manager(
        self,
        preds: TorchPredType,
        target: TorchTargetType,
        metric_manager: MetricManager,
    ) -> None:
        """
        Updates a metric manager with the provided model predictions and
        targets. Can be overridden to modify pred and target inputs to the
        metric manager. This is useful in cases where the preds and targets
        needed to compute the loss are different than what is needed to compute
        metrics.

        Args:
            preds (TorchPredType): The output predictions from the model
                returned by self.predict
            target (TorchTargetType): The targets generated by the dataloader to
                to evaluate the predictions with
            metric_manager (MetricManager): The metric manager to update
        """
        metric_manager.update(preds, target)

    def train_step(self, input: TorchInputType, target: TorchTargetType) -> tuple[TrainingLosses, TorchPredType]:
        """
        Given a single batch of input and target data, generate predictions, compute loss, update parameters and
        optionally update metrics if they exist. (i.e. backprop on a single batch of data).
        Assumes ``self.model`` is in train mode already.

        Args:
            input (TorchInputType): The input to be fed into the model.
            target (TorchTargetType): The target corresponding to the input.

        Returns:
            tuple[TrainingLosses, TorchPredType]: The losses object from the train step along with
            a dictionary of any predictions produced by the model.
        """
        # Clear gradients from optimizer if they exist
        self.optimizers["global"].zero_grad()

        # Call user defined methods to get predictions and compute loss
        preds, features = self.predict(input)
        target = self.transform_target(target)
        losses = self.compute_training_loss(preds, features, target)

        # Compute backward pass and update parameters with optimizer
        losses.backward["backward"].backward()
        self.transform_gradients(losses)
        self.optimizers["global"].step()

        return losses, preds

    def val_step(self, input: TorchInputType, target: TorchTargetType) -> tuple[EvaluationLosses, TorchPredType]:
        """
        Given input and target, compute loss, update loss and metrics. Assumes ``self.model`` is in eval mode already.

        Args:
            input (TorchInputType): The input to be fed into the model.
            target (TorchTargetType): The target corresponding to the input.

        Returns:
            tuple[EvaluationLosses, TorchPredType]: The losses object from the val step along with a dictionary of the
            predictions produced by the model.
        """
        # Get preds and compute loss
        with torch.no_grad():
            preds, features = self.predict(input)
            target = self.transform_target(target)
            losses = self.compute_evaluation_loss(preds, features, target)

        return losses, preds

    def train_by_epochs(
        self,
        epochs: int,
        current_round: int | None = None,
    ) -> tuple[dict[str, float], dict[str, Scalar]]:
        """
        Train locally for the specified number of epochs.

        Args:
            epochs (int): The number of epochs for local training.
            current_round (int | None, optional): The current FL round.

        Returns:
            tuple[dict[str, float], dict[str, Scalar]]: The loss and metrics dictionary from the local training.
            Loss is a dictionary of one or more losses that represent the different components of the loss.
        """
        self.model.train()
        steps_this_round = 0  # Reset number of steps this round
        report_data: dict[str, Any] = {"round": current_round}
        continue_training = True
        for local_epoch in range(epochs):
            self.train_metric_manager.clear()
            self.train_loss_meter.clear()
            # Print initial log string on epoch start
            self._log_header_str(current_round, local_epoch)
            # update before epoch hook
            self.update_before_epoch(epoch=local_epoch)
            # Update report data dict
            report_data.update({"fit_epoch": self.total_epochs})
            for input, target in maybe_progress_bar(self.train_loader, self.progress_bar):
                self.update_before_step(steps_this_round, current_round)
                # Assume first dimension is batch size. Sampling iterators (such as Poisson batch sampling), can
                # construct empty batches. We skip the iteration if this occurs.
                if check_if_batch_is_empty_and_verify_input(input):
                    log(INFO, "Empty batch generated by data loader. Skipping step.")
                    continue

                input = move_data_to_device(input, self.device)
                target = move_data_to_device(target, self.device)
                losses, preds = self.train_step(input, target)
                self.train_loss_meter.update(losses)
                self.update_metric_manager(preds, target, self.train_metric_manager)
                self.update_after_step(steps_this_round, current_round)
                self.update_lr_schedulers(epoch=local_epoch)
                report_data.update({"fit_step_losses": losses.as_dict(), "fit_step": self.total_steps})
                report_data.update(self.get_client_specific_reports())
                self.reports_manager.report(report_data, current_round, self.total_epochs, self.total_steps)
                self.total_steps += 1
                steps_this_round += 1
                if self.early_stopper is not None and self.early_stopper.should_stop(steps_this_round):
                    log(INFO, "Early stopping criterion met. Stopping training.")
                    self.early_stopper.load_snapshot()
                    continue_training = False
                    break

            # Log and report results
            metrics = self.train_metric_manager.compute()
            loss_dict = self.train_loss_meter.compute().as_dict()
            report_data.update({"fit_epoch_metrics": metrics, "fit_epoch_losses": loss_dict})
            report_data.update(self.get_client_specific_reports())
            self.reports_manager.report(report_data, current_round, self.total_epochs)
            self._log_results(loss_dict, metrics, current_round, local_epoch)

            # Update internal epoch counter
            self.total_epochs += 1

            if not continue_training:
                break

        # Return final training metrics
        return loss_dict, metrics

    def train_by_steps(
        self,
        steps: int,
        current_round: int | None = None,
    ) -> tuple[dict[str, float], dict[str, Scalar]]:
        """
        Train locally for the specified number of steps.

        Args:
            steps (int): The number of steps to train locally.
            current_round (int | None, optional): The current FL round

        Returns:
            tuple[dict[str, float], dict[str, Scalar]]: The loss and metrics dictionary from the local training.
            Loss is a dictionary of one or more losses that represent the different components of the loss.
        """
        self.model.train()

        # If the train_iterator hasn't been created before, we do so now.
        if self.train_iterator is None:
            # Pass loader to iterator so we can step through train loader
            self.train_iterator = iter(self.train_loader)

        self.train_loss_meter.clear()
        self.train_metric_manager.clear()
        self._log_header_str(current_round)
        report_data: dict[str, Any] = {"round": current_round}
        for step in maybe_progress_bar(range(steps), self.progress_bar):
            self.update_before_step(step, current_round)

            try:
                input, target = next(self.train_iterator)
            except StopIteration:
                # StopIteration is thrown if dataset ends. Calling iter() on the dataloader resets the loader
                # If shuffle=True for the dataloader, the data is also shuffled anew. If not, we pass through
                # the data in the same order
                self.train_iterator = iter(self.train_loader)
                input, target = next(self.train_iterator)

            # Assume first dimension is batch size. Sampling iterators (such as Poisson batch sampling), can
            # construct empty batches. We skip the iteration if this occurs.
            if check_if_batch_is_empty_and_verify_input(input):
                log(INFO, "Empty batch generated by data loader. Skipping step.")
                continue

            input = move_data_to_device(input, self.device)
            target = move_data_to_device(target, self.device)
            losses, preds = self.train_step(input, target)
            self.train_loss_meter.update(losses)
            self.update_metric_manager(preds, target, self.train_metric_manager)
            self.update_after_step(step, current_round)
            self.update_lr_schedulers(step=step)
            report_data.update({"fit_step_losses": losses.as_dict(), "fit_step": self.total_steps})
            report_data.update(self.get_client_specific_reports())
            self.reports_manager.report(report_data, current_round, None, self.total_steps)
            self.total_steps += 1
            if self.early_stopper is not None and self.early_stopper.should_stop(step):
                log(INFO, "Early stopping criterion met. Stopping training.")
                self.early_stopper.load_snapshot()
                break

        loss_dict = self.train_loss_meter.compute().as_dict()
        metrics = self.train_metric_manager.compute()

        # Log and report results
        self._log_results(loss_dict, metrics, current_round)

        return loss_dict, metrics

    def _validate_by_steps(
        self, loss_meter: LossMeter, metric_manager: MetricManager, include_losses_in_metrics: bool = False
    ) -> tuple[float, dict[str, Scalar]]:
        """
        Evaluate the model on the validation set for a fixed number of steps set by ``self.num_validation_steps``.

        Args:
            loss_meter (LossMeter): The meter to track the losses.
            metric_manager (MetricManager): The manager to track the metrics.
            include_losses_in_metrics (bool, optional): Whether or not to pack the additional losses into the metrics
                dictionary. Defaults to False.

        Returns:
            tuple[float, dict[str, Scalar]]: The loss and a dictionary of metrics from evaluation.
        """
        assert self.num_validation_steps is not None, "num_validation_steps must be defined to use this function"

        self.model.eval()
        metric_manager.clear()
        loss_meter.clear()

        # If the val_iterator hasn't been created before, we do so now.
        if self.val_iterator is None:
            # Pass loader to iterator so we can step through validation loader
            self.val_iterator = iter(self.val_loader)

        with torch.no_grad():
            for _ in maybe_progress_bar(range(self.num_validation_steps), self.progress_bar):
                try:
                    input, target = next(self.val_iterator)
                except StopIteration:
                    # StopIteration is thrown if dataset ends. Calling iter() on the dataloader resets the loader
                    # If shuffle=True for the dataloader, the data is also shuffled anew. If not, we pass through
                    # the data in the same order
                    self.val_iterator = iter(self.val_loader)
                    input, target = next(self.val_iterator)

                input = move_data_to_device(input, self.device)
                target = move_data_to_device(target, self.device)
                losses, preds = self.val_step(input, target)
                loss_meter.update(losses)
                self.update_metric_manager(preds, target, metric_manager)

        # Compute losses and metrics over validation set
        loss_dict = loss_meter.compute().as_dict()
        metrics = metric_manager.compute()
        self._log_results(loss_dict, metrics, logging_mode=LoggingMode.VALIDATION)

        if include_losses_in_metrics:
            fold_loss_dict_into_metrics(metrics, loss_dict, LoggingMode.VALIDATION)

        return loss_dict["checkpoint"], metrics

    def _fully_validate_or_test(
        self,
        loader: DataLoader,
        loss_meter: LossMeter,
        metric_manager: MetricManager,
        logging_mode: LoggingMode = LoggingMode.VALIDATION,
        include_losses_in_metrics: bool = False,
    ) -> tuple[float, dict[str, Scalar]]:
        """
        Evaluate the model on the given validation or test dataset.

        Args:
            loader (DataLoader): The data loader for the dataset (validation or test).
            loss_meter (LossMeter): The meter to track the losses.
            metric_manager (MetricManager): The manager to track the metrics.
            logging_mode (LoggingMode, optional): The ``LoggingMode`` for whether this evaluation is for validation or
                test. Defaults to ``LoggingMode.VALIDATION``.
            include_losses_in_metrics (bool, optional): Whether or not to pack the additional losses into the metrics
                dictionary. Defaults to False.

        Returns:
            tuple[float, dict[str, Scalar]]: The loss and a dictionary of metrics from evaluation.
        """
        assert logging_mode in [LoggingMode.VALIDATION, LoggingMode.TEST], "logging_mode must be VALIDATION or TEST"

        self.model.eval()
        metric_manager.clear()
        loss_meter.clear()
        with torch.no_grad():
            for input, target in maybe_progress_bar(loader, self.progress_bar):
                input = move_data_to_device(input, self.device)
                target = move_data_to_device(target, self.device)
                losses, preds = self.val_step(input, target)
                loss_meter.update(losses)
                self.update_metric_manager(preds, target, metric_manager)

        # Compute losses and metrics over validation set
        loss_dict = loss_meter.compute().as_dict()
        metrics = metric_manager.compute()
        self._log_results(loss_dict, metrics, logging_mode=logging_mode)

        if include_losses_in_metrics:
            fold_loss_dict_into_metrics(metrics, loss_dict, logging_mode)

        return loss_dict["checkpoint"], metrics

    def validate(self, include_losses_in_metrics: bool = False) -> tuple[float, dict[str, Scalar]]:
        """
        Validate the current model on the entire validation (or a subset thereof if num_validation_steps is not None)
        and potentially an entire test dataset if it has been defined.

        Args:
            include_losses_in_metrics (bool, optional): Determines whether to include the calculated losses into the
                metrics that are sent back to the server. Defaults to False.

        Returns:
            tuple[float, dict[str, Scalar]]: The validation loss and a dictionary of metrics from validation
            (and test if present).
        """
        if self.num_validation_steps is None:
            val_loss, val_metrics = self._fully_validate_or_test(
                self.val_loader,
                self.val_loss_meter,
                self.val_metric_manager,
                include_losses_in_metrics=include_losses_in_metrics,
            )
        else:
            val_loss, val_metrics = self._validate_by_steps(
                self.val_loss_meter,
                self.val_metric_manager,
                include_losses_in_metrics=include_losses_in_metrics,
            )

        if self.test_loader:
            test_loss, test_metrics = self._fully_validate_or_test(
                self.test_loader,
                self.test_loss_meter,
                self.test_metric_manager,
                LoggingMode.TEST,
                include_losses_in_metrics=include_losses_in_metrics,
            )
            # There will be no clashes due to the naming convention associated with the metric managers
            if self.num_test_samples is not None:
                val_metrics[TEST_NUM_EXAMPLES_KEY] = self.num_test_samples
            val_metrics[TEST_LOSS_KEY] = test_loss
            val_metrics.update(test_metrics)

        return val_loss, val_metrics

    def get_properties(self, config: Config) -> dict[str, Scalar]:
        """
        Return properties (train and validation dataset sample counts) of client.

        Args:
            config (Config): The config from the server.

        Returns:
            dict[str, Scalar]: A dictionary with two entries corresponding to the sample counts in
            the train and validation set.
        """
        if not self.initialized:
            self.setup_client(config)

        return {
            "num_train_samples": self.num_train_samples,
            "num_val_samples": self.num_val_samples,
        }

    def setup_client(self, config: Config) -> None:
        """
        Set dataloaders, optimizers, parameter exchangers and other attributes derived from these.
        Then set initialized attribute to True.

        Args:
            config (Config): The config from the server.
        """
        # Explicitly send the model to the desired device. This is idempotent.
        self.model = self.get_model(config).to(self.device)
        train_loader, val_loader = self.get_data_loaders(config)
        self.train_loader = train_loader
        self.val_loader = val_loader
        self.test_loader = self.get_test_data_loader(config)

        self.num_validation_steps = process_and_check_validation_steps(config, self.val_loader)

        # The following lines are type ignored because torch datasets are not "Sized"
        # IE __len__ is considered optionally defined. In practice, it is almost always defined
        # and as such, we will make that assumption.
        self.num_train_samples = len(self.train_loader.dataset)  # type: ignore

        # if num_validation_steps is defined, the number of validation samples seen is
        # batch_size * num_validation_steps
        self.num_val_samples = len(self.val_loader.dataset)  # type: ignore
        if self.num_validation_steps is not None:
            assert self.val_loader.batch_size is not None, (
                "Validation batch size must be defined if we want to limit the number of validation steps"
            )
            self.num_val_samples = self.num_validation_steps * self.val_loader.batch_size

        if self.test_loader:
            self.num_test_samples = len(self.test_loader.dataset)  # type: ignore

        self.set_optimizer(config)

        # Must initialize LR scheduler after parent method initializes optimizer
        # Add lr_scheduler to dictionary if user overrides get_lr_scheduler to return
        # scheduler for given optimizer
        self.lr_schedulers = {}
        for optimizer_key in self.optimizers:
            lr_scheduler = self.get_lr_scheduler(optimizer_key, config)
            if lr_scheduler is not None:
                self.lr_schedulers[optimizer_key] = lr_scheduler

        self.criterion = self.get_criterion(config).to(self.device)
        self.parameter_exchanger = self.get_parameter_exchanger(config)

        self.reports_manager.report({"host_type": "client", "initialized": str(datetime.datetime.now())})
        self.initialized = True

    def get_parameter_exchanger(self, config: Config) -> ParameterExchanger:
        """
        Returns Full Parameter Exchangers. Subclasses that require custom Parameter Exchangers can override this.

        Args:
            config (Config): The config from server.

        Returns:
            ParameterExchanger: Used to exchange parameters between server and client.
        """
        return FullParameterExchanger()

    def predict(self, input: TorchInputType) -> tuple[TorchPredType, TorchFeatureType]:
        """
        Computes the prediction(s), and potentially features, of the model(s) given the input.

        Args:
            input (TorchInputType): Inputs to be fed into the model. If input is of type ``dict[str, torch.Tensor]``,
                it is assumed that the keys of input match the names of the keyword arguments of
                ``self.model.forward().``

        Returns:
            tuple[TorchPredType, TorchFeatureType]: A tuple in which the first element contains a dictionary of
            predictions indexed by name and the second element contains intermediate activations indexed by name. By
            passing features, we can compute losses such as the contrastive loss in MOON. All predictions included in
            dictionary will by default be used to compute metrics separately.

        Raises:
            TypeError: Occurs when something other than a tensor or dict of tensors is passed in to the model's
                forward method.
            ValueError: Occurs when something other than a tensor or dict of tensors is returned by the model
                forward.
        """
        if isinstance(input, torch.Tensor):
            output = self.model(input)
        elif isinstance(input, dict):
            # If input is a dictionary, then we unpack it before computing the forward pass.
            # Note that this assumes the keys of the input match (exactly) the keyword args
            # of self.model.forward().
            output = self.model(**input)
        else:
            raise TypeError("'input' must be of type torch.Tensor or dict[str, torch.Tensor].")

        if isinstance(output, dict):
            return output, {}
        if isinstance(output, torch.Tensor):
            return {"prediction": output}, {}
        if isinstance(output, tuple):
            if len(output) != 2:
                raise ValueError(f"Output tuple should have length 2 but has length {len(output)}")
            preds, features = output
            return preds, features
        raise ValueError("Model forward did not return a tensor, dictionary of tensors, or tuple of tensors")

    def compute_loss_and_additional_losses(
        self, preds: TorchPredType, features: TorchFeatureType, target: TorchTargetType
    ) -> tuple[torch.Tensor, dict[str, torch.Tensor] | None]:
        """
        Computes the loss and any additional losses given predictions of the model and ground truth data.

        Args:
            preds (TorchPredType): Prediction(s) of the model(s) indexed by name.
            features (TorchFeatureType): Feature(s) of the model(s) indexed by name.
            target (TorchTargetType): Ground truth data to evaluate predictions against.

        Returns:
            tuple[torch.Tensor, dict[str, torch.Tensor] | None]: A tuple with:

            - The tensor for the loss
            - A dictionary of additional losses with their names and values, or None if there are no additional losses.
        """
        return self.criterion(preds["prediction"], target), None

    def compute_training_loss(
        self,
        preds: TorchPredType,
        features: TorchFeatureType,
        target: TorchTargetType,
    ) -> TrainingLosses:
        """
        Computes training loss given predictions (and potentially features) of the model and ground truth data.

        Args:
            preds (TorchPredType): Prediction(s) of the model(s) indexed by name. Anything stored
                in preds will be used to compute metrics.
            features: (TorchFeatureType): Feature(s) of the model(s) indexed by name.
            target: (TorchTargetType): Ground truth data to evaluate predictions against.

        Returns:
            TrainingLosses: An instance of ``TrainingLosses`` containing backward loss and additional losses
            indexed by name.
        """
        loss, additional_losses = self.compute_loss_and_additional_losses(preds, features, target)
        return TrainingLosses(backward=loss, additional_losses=additional_losses)

    def compute_evaluation_loss(
        self,
        preds: TorchPredType,
        features: TorchFeatureType,
        target: TorchTargetType,
    ) -> EvaluationLosses:
        """
        Computes evaluation loss given predictions (and potentially features) of the model and ground truth data.

        Args:
            preds (TorchPredType): Prediction(s) of the model(s) indexed by name. Anything stored
                in preds will be used to compute metrics.
            features: (TorchFeatureType): Feature(s) of the model(s) indexed by name.
            target: (TorchTargetType): Ground truth data to evaluate predictions against.

        Returns:
            EvaluationLosses: An instance of ``EvaluationLosses`` containing checkpoint loss and additional losses
            indexed by name.
        """
        loss, additional_losses = self.compute_loss_and_additional_losses(preds, features, target)
        return EvaluationLosses(checkpoint=loss, additional_losses=additional_losses)

    def set_optimizer(self, config: Config) -> None:
        """
        Method called in the the setup_client method to set optimizer attribute returned by used-defined
        ``get_optimizer``. In the simplest case, ``get_optimizer`` returns an optimizer. For more advanced use cases
        where a dictionary of string and optimizer are returned (ie APFL), the user must override this method.

        Args:
            config (Config): The config from the server.
        """
        optimizer = self.get_optimizer(config)
        assert not isinstance(optimizer, dict)
        self.optimizers = {"global": optimizer}

    def get_data_loaders(self, config: Config) -> tuple[DataLoader, DataLoader]:
        """
        User defined method that returns a PyTorch Train DataLoader and a PyTorch Validation DataLoader.

        Args:
            config (Config): The config from the server.

        Returns:
            tuple[DataLoader, ...]: Tuple of length 2. The client train and validation loader.

        Raises:
            NotImplementedError: To be defined in child class.
        """
        raise NotImplementedError

    def get_test_data_loader(self, config: Config) -> DataLoader | None:
        """
        User defined method that returns a PyTorch Test DataLoader. By default, this function returns None,
        assuming that there is no test dataset to be used. If the user would like to load and evaluate a dataset,
        they need only override this function in their client class.

        Args:
            config (Config): The config from the server.

        Returns:
            DataLoader | None: The optional client test loader.
        """
        return None

    def transform_target(self, target: TorchTargetType) -> TorchTargetType:
        """
        Method that users can extend to specify an arbitrary transformation to apply to
        the target prior to the loss being computed. Defaults to the identity transform.

        Overriding this method can be useful in a variety of scenarios such as Self Supervised
        Learning where the target is derived from the input sample itself. For example, the FedSimClr
        reference implementation overrides this method to extract features from the target, which
        is a transformed version of the input image itself.

        Args:
            target (TorchTargetType): The target or label used to compute the loss.

        Returns:
            TorchTargetType: Identical to target.
        """
        return target

    def get_criterion(self, config: Config) -> _Loss:
        """
        User defined method that returns PyTorch loss to train model.

        Args:
            config (Config): The config from the server.

        Raises:
            NotImplementedError: To be defined in child class.
        """
        raise NotImplementedError

    def get_optimizer(self, config: Config) -> Optimizer | dict[str, Optimizer]:
        """
        Method to be defined by user that returns the PyTorch optimizer used to train models locally
        Return value can be a single torch optimizer or a dictionary of string and torch optimizer.
        Returning multiple optimizers is useful in methods like APFL which has a different optimizer
        for the local and global models.

        Args:
            config (Config): The config sent from the server.

        Returns:
            Optimizer | dict[str, Optimizer]: An optimizer or dictionary of optimizers to
            train model.

        Raises:
            NotImplementedError: To be defined in child class.
        """
        raise NotImplementedError

    def get_model(self, config: Config) -> nn.Module:
        """
        User defined method that returns PyTorch model.

        Args:
            config (Config): The config from the server.

        Returns:
            nn.Module: The client model.

        Raises:
            NotImplementedError: To be defined in child class.
        """
        raise NotImplementedError

    def get_lr_scheduler(self, optimizer_key: str, config: Config) -> LRScheduler | None:
        """
        Optional user defined method that returns learning rate scheduler
        to be used throughout training for the given optimizer. Defaults to None.

        Args:
            optimizer_key (str): The key in the optimizer dict corresponding
                to the optimizer we are optionally defining a learning rate
                scheduler for.
            config (Config): The config from the server.

        Returns:
            LRScheduler | None: Client learning rate schedulers.
        """
        return None

    def update_lr_schedulers(self, step: int | None = None, epoch: int | None = None) -> None:
        """
        Updates any schedulers that exist. Can be overridden to customize update logic based on client state
        (i.e self.total_steps).

        Args:
            step (int | None): If using ``local_steps``, current step of this round. Otherwise None.
            epoch (int | None): If using ``local_epochs`` current epoch of this round. Otherwise None.
        """
        assert (step is None) ^ (epoch is None)

        for lr_scheduler in self.lr_schedulers.values():
            lr_scheduler.step()  # Update LR

    def update_before_train(self, current_server_round: int) -> None:
        """
        Hook method called before training with the number of current server rounds performed.
        **NOTE:** This method is called immediately **AFTER** the aggregated parameters are received from the server.
        For example, used by MOON and FENDA to save global modules after aggregation.

        Args:
            current_server_round (int): The number of current server round.
        """
        pass

    def update_after_train(self, local_steps: int, loss_dict: dict[str, float], config: Config) -> None:
        """
        Hook method called after training with the number of ``local_steps`` performed over the FL round and
        the corresponding loss dictionary. For example, used by Scaffold to update the control variates
        after a local round of training. Also used by FedProx to update the current loss based on the loss
        returned during training. Also used by MOON and FENDA to save trained modules weights before
        aggregation.

        Args:
            local_steps (int): The number of steps so far in the round in the local training.
            loss_dict (dict[str, float]): A dictionary of losses from local training.
            config (Config): The config from the server
        """
        pass

    def update_before_step(self, step: int, current_round: int | None = None) -> None:
        """
        Hook method called before local train step.

        Args:
            step (int): The local training step that was most recently
                completed. Resets only at the end of the round.
            current_round (int | None, optional): The current FL server round
        """
        pass

    def update_after_step(self, step: int, current_round: int | None = None) -> None:
        """
        Hook method called after local train step on client. step is an integer that represents
        the local training step that was most recently completed. For example, used by the APFL
        method to update the alpha value after a training a step. Also used by the MOON, FENDA
        and Ditto to update optimized beta value for MK-MMD loss after n steps.

        Args:
            step (int): The step number in local training that was most recently
                completed. Resets only at the end of the round.
            current_round (int | None, optional): The current FL server round
        """
        pass

    def update_before_epoch(self, epoch: int) -> None:
        """
        Hook method called before local epoch on client. Only called if client is being trained by epochs
        (i.e. using ``local_epochs`` key instead of local steps in the server config file).

        Args:
            epoch (int): Integer representing the epoch about to begin
        """
        pass

    def transform_gradients(self, losses: TrainingLosses) -> None:
        """
        Hook function for model training only called after backwards pass but before optimizer step. Useful for
        transforming the gradients (such as with gradient clipping) before they are applied to the model weights.

        Args:
            losses (TrainingLosses): The losses object from the train step
        """
        pass

    def _save_client_state(self) -> None:
        """
        Save a checkpoint of the client's state as defined by the state_checkpointer's snapshot_attrs.
        By default, snapshot_attrs includes attributes such as client name, total steps, lr schedulers,
        metrics reporter, and optimizer states. You can override snapshot_attrs in the state_checkpointer to
        customize which attributes are saved in the checkpoint.
        """
<<<<<<< HEAD
        state = {
            "lr_schedulers_state": {key: scheduler.state_dict() for key, scheduler in self.lr_schedulers.items()},
            "total_steps": self.total_steps,
            "client_name": self.client_name,
            "reports_manager": self.reports_manager,
            "optimizers_state": {key: optimizer.state_dict()["state"] for key, optimizer in self.optimizers.items()},
        }

        self.checkpoint_and_state_module.save_state(self.state_checkpoint_name, state)
=======
        assert self.checkpoint_and_state_module.state_checkpointer is not None
        self.checkpoint_and_state_module.save_state(self)
>>>>>>> c937a32f

    def _load_client_state(self) -> bool:
        """
        Load checkpoint dict consisting of client name, total steps, lr schedulers, metrics reporter and optimizers
        state. Method can be overridden to augment loaded checkpointed state.
        """
        assert self.checkpoint_and_state_module.state_checkpointer is not None
        log(INFO, "Loading client state from checkpoint")
        return self.checkpoint_and_state_module.maybe_load_state(self)<|MERGE_RESOLUTION|>--- conflicted
+++ resolved
@@ -1285,20 +1285,8 @@
         metrics reporter, and optimizer states. You can override snapshot_attrs in the state_checkpointer to
         customize which attributes are saved in the checkpoint.
         """
-<<<<<<< HEAD
-        state = {
-            "lr_schedulers_state": {key: scheduler.state_dict() for key, scheduler in self.lr_schedulers.items()},
-            "total_steps": self.total_steps,
-            "client_name": self.client_name,
-            "reports_manager": self.reports_manager,
-            "optimizers_state": {key: optimizer.state_dict()["state"] for key, optimizer in self.optimizers.items()},
-        }
-
-        self.checkpoint_and_state_module.save_state(self.state_checkpoint_name, state)
-=======
         assert self.checkpoint_and_state_module.state_checkpointer is not None
         self.checkpoint_and_state_module.save_state(self)
->>>>>>> c937a32f
 
     def _load_client_state(self) -> bool:
         """
