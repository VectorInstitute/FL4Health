--- conflicted
+++ resolved
@@ -65,18 +65,11 @@
                 None.
             metrics_reporter (Optional[MetricsReporter], optional): A metrics reporter instance to record the metrics
                 during the execution. Defaults to an instance of MetricsReporter with default init parameters.
-<<<<<<< HEAD
             progress_bar (bool): Whether or not to display a progress bar during client training and validation.
                 Uses tqdm. Defaults to False
-=======
-            progress_bar (bool): Whether or not to display a progress bar
-                during client training and validation. Uses tqdm. Defaults to
-                False
-            intermediate_checkpoint_dir (Optional[Path]): An optional path to store per round
-                checkpoints.
-            client_name (str): An optional client name that uniquely identifies a client.
-                If not passed, a hash is randomly generated.
->>>>>>> 8f0b7364
+            intermediate_checkpoint_dir (Optional[Path]): An optional path to store per round checkpoints.
+            client_name (str): An optional client name that uniquely identifies a client. If not passed, a hash is
+                randomly generated.
         """
 
         self.data_path = data_path
@@ -944,8 +937,6 @@
             # Note that this assumes the keys of the input match (exactly) the keyword args
             # of self.model.forward().
             output = self.model(**input)
-        else:
-            raise TypeError('"input" must be of type torch.Tensor or Dict[str, torch.Tensor].')
 
         if isinstance(output, dict):
             return output, {}
@@ -1304,7 +1295,7 @@
     def load_checkpoint(self) -> None:
         """
         Load checkpoint dict consisting of client name, total steps, lr schedulers, metrics
-            reporter and optimizers state. Method can be overriden to augment loaded checkpointed state.
+            reporter and optimizers state. Method can be overridden to augment loaded checkpointed state.
         """
         assert self.per_round_checkpointer is not None and self.per_round_checkpointer.checkpoint_exists()
 
