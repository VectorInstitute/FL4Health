--- conflicted
+++ resolved
@@ -645,11 +645,7 @@
                 self.reports_manager.report(report_data, current_round, self.total_epochs, self.total_steps)
                 self.total_steps += 1
                 steps_this_round += 1
-<<<<<<< HEAD
-                if self.early_stopper is not None:
-=======
                 if hasattr(self, "early_stopper"):
->>>>>>> 6f20445a
                     if self.total_steps % self.early_stopper.interval_steps == 0 and self.early_stopper.should_stop():
                         log(INFO, "Early stopping criterion met. Stopping training.")
                         break
@@ -721,11 +717,7 @@
             report_data.update(self.get_client_specific_reports())
             self.reports_manager.report(report_data, current_round, None, self.total_steps)
             self.total_steps += 1
-<<<<<<< HEAD
-            if self.early_stopper is not None:
-=======
             if hasattr(self, "early_stopper"):
->>>>>>> 6f20445a
                 if self.total_steps % self.early_stopper.interval_steps == 0 and self.early_stopper.should_stop():
                     log(INFO, "Early stopping criterion met. Stopping training.")
                     break
