from pathlib import Path
from typing import Dict, Optional, Sequence, Tuple

import torch
from flwr.common.typing import Config, NDArrays

from fl4health.checkpointing.checkpointer import TorchCheckpointer
from fl4health.clients.basic_client import BasicClient
from fl4health.model_bases.moon_base import MoonModel
from fl4health.utils.losses import Losses, LossMeterType
from fl4health.utils.metrics import Metric


class MoonClient(BasicClient):
    """
    This client implements the MOON algorithm from Model-Contrastive Federated Learning. The key idea of MOON
    is to utilize the similarity between model representations to correct the local training of individual parties,
    i.e., conducting contrastive learning in model-level.
    """

    def __init__(
        self,
        data_path: Path,
        metrics: Sequence[Metric],
        device: torch.device,
        loss_meter_type: LossMeterType = LossMeterType.AVERAGE,
        checkpointer: Optional[TorchCheckpointer] = None,
        temperature: float = 0.5,
        contrastive_weight: float = 10,
        len_old_models_buffer: int = 1,
    ) -> None:
        super().__init__(
            data_path=data_path,
            metrics=metrics,
            device=device,
            loss_meter_type=loss_meter_type,
            checkpointer=checkpointer,
        )
        self.cos_sim = torch.nn.CosineSimilarity(dim=-1).to(self.device)
        self.ce_criterion = torch.nn.CrossEntropyLoss().to(self.device)
        self.contrastive_weight = contrastive_weight
        self.temperature = temperature

        # Saving previous local models and global model at each communication round to compute contrastive loss
        self.len_old_models_buffer = len_old_models_buffer
        self.old_models_list: list[torch.nn.Module] = []
        self.global_model: torch.nn.Module

    def predict(self, input: torch.Tensor) -> Tuple[Dict[str, torch.Tensor], Dict[str, torch.Tensor]]:
        """
        Computes the prediction(s) and features of the model(s) given the input.

        Args:
            input (torch.Tensor): Inputs to be fed into the model.

        Returns:
            Tuple[Dict[str, torch.Tensor], Dict[str, torch.Tensor]]: A tuple in which the first element
            contains predictions indexed by name and the second element contains intermediate activations
            index by name. Specificaly the features of the model, features of the global model and features of
            the old model are passed.
        """
        preds, features = self.model(input)
        old_features = torch.zeros(self.len_old_models_buffer, *features.size()).to(self.device)
        for i, old_model in enumerate(self.old_models_list):
<<<<<<< HEAD
            old_features[i] = old_model(input)[1]
        global_features = self.global_model(input)[1]
        features_dict = {"features": features, "global_features": global_features, "old_features": old_features}
        return {"prediction": preds}, features_dict
=======
            old_preds = old_model(input)
            preds["old_features"][i] = old_preds["features"]
        global_preds = self.global_model(input)
        preds["global_features"] = global_preds["features"]

        return preds
>>>>>>> cc4e7ec4

    def get_contrastive_loss(
        self, features: torch.Tensor, global_features: torch.Tensor, old_features: torch.Tensor
    ) -> torch.Tensor:
        """
        This constrastive loss is implemented based on https://github.com/QinbinLi/MOON.
        The primary idea is to enhance the similarity between the current local features and the global feature
        as positive pairs while reducing the similarity between the current local features and the previous local
        features as negative pairs.
        """
        assert len(features) == len(global_features)
        posi = self.cos_sim(features, global_features)
        logits = posi.reshape(-1, 1)
        for old_feature in old_features:
            assert len(features) == len(old_feature)
            nega = self.cos_sim(features, old_feature)
            logits = torch.cat((logits, nega.reshape(-1, 1)), dim=1)
        logits /= self.temperature
        labels = torch.zeros(features.size(0)).to(self.device).long()

        return self.ce_criterion(logits, labels)

    def set_parameters(self, parameters: NDArrays, config: Config) -> None:
        assert isinstance(self.model, MoonModel)

        # Save the parameters of the old local model
        old_model = self.clone_and_freeze_model(self.model)
        self.old_models_list.append(old_model)
        if len(self.old_models_list) > self.len_old_models_buffer:
            self.old_models_list.pop(0)

        # Set the parameters of the model
        super().set_parameters(parameters, config)

        # Save the parameters of the global model
        self.global_model = self.clone_and_freeze_model(self.model)

    def compute_loss(
        self, preds: Dict[str, torch.Tensor], features: Dict[str, torch.Tensor], target: torch.Tensor
    ) -> Losses:
        """
        Computes loss given predictions and features of the model and ground truth data. Loss includes
        base loss plus a model contrastive loss.

        Args:
            preds (Dict[str, torch.Tensor]): Prediction(s) of the model(s) indexed by name.
            features: (Dict[str, torch.Tensor]): Feature(s) of the model(s) indexed by name.
            target: (torch.Tensor): Ground truth data to evaluate predictions against.

        Returns:
            Losses: Object containing checkpoint loss, backward loss and additional losses indexed by name.
        """
        if len(self.old_models_list) == 0:
            return super().compute_loss(preds, features, target)
        loss = self.criterion(preds["prediction"], target)
        contrastive_loss = self.get_contrastive_loss(
            features["features"], features["global_features"], features["old_features"]
        )
        total_loss = loss + self.contrastive_weight * contrastive_loss
        losses = Losses(checkpoint=loss, backward=total_loss, additional_losses={"contrastive_loss": contrastive_loss})
        return losses<|MERGE_RESOLUTION|>--- conflicted
+++ resolved
@@ -62,19 +62,10 @@
         preds, features = self.model(input)
         old_features = torch.zeros(self.len_old_models_buffer, *features.size()).to(self.device)
         for i, old_model in enumerate(self.old_models_list):
-<<<<<<< HEAD
             old_features[i] = old_model(input)[1]
         global_features = self.global_model(input)[1]
         features_dict = {"features": features, "global_features": global_features, "old_features": old_features}
         return {"prediction": preds}, features_dict
-=======
-            old_preds = old_model(input)
-            preds["old_features"][i] = old_preds["features"]
-        global_preds = self.global_model(input)
-        preds["global_features"] = global_preds["features"]
-
-        return preds
->>>>>>> cc4e7ec4
 
     def get_contrastive_loss(
         self, features: torch.Tensor, global_features: torch.Tensor, old_features: torch.Tensor
