from pathlib import Path
from typing import Dict, Optional, Sequence, Tuple

import torch

from fl4health.checkpointing.checkpointer import TorchCheckpointer
from fl4health.clients.basic_client import BasicClient
from fl4health.model_bases.moon_base import MoonModel
from fl4health.utils.losses import EvaluationLosses, LossMeterType, TrainingLosses
from fl4health.utils.metrics import Metric


class MoonClient(BasicClient):
    """
    This client implements the MOON algorithm from Model-Contrastive Federated Learning. The key idea of MOON
    is to utilize the similarity between model representations to correct the local training of individual parties,
    i.e., conducting contrastive learning in model-level.
    """

    def __init__(
        self,
        data_path: Path,
        metrics: Sequence[Metric],
        device: torch.device,
        loss_meter_type: LossMeterType = LossMeterType.AVERAGE,
        checkpointer: Optional[TorchCheckpointer] = None,
        temperature: float = 0.5,
        contrastive_weight: Optional[float] = None,
        len_old_models_buffer: int = 1,
    ) -> None:
        super().__init__(
            data_path=data_path,
            metrics=metrics,
            device=device,
            loss_meter_type=loss_meter_type,
            checkpointer=checkpointer,
        )
        self.cos_sim = torch.nn.CosineSimilarity(dim=-1).to(self.device)
        self.ce_criterion = torch.nn.CrossEntropyLoss().to(self.device)
        self.contrastive_weight = contrastive_weight
        self.temperature = temperature

        # Saving previous local models and global model at each communication round to compute contrastive loss
        self.len_old_models_buffer = len_old_models_buffer
        self.old_models_list: list[torch.nn.Module] = []
        self.global_model: Optional[torch.nn.Module] = None

    def predict(self, input: torch.Tensor) -> Tuple[Dict[str, torch.Tensor], Dict[str, torch.Tensor]]:
        """
        Computes the prediction(s) and features of the model(s) given the input.

        Args:
            input (torch.Tensor): Inputs to be fed into the model.

        Returns:
            Tuple[Dict[str, torch.Tensor], Dict[str, torch.Tensor]]: A tuple in which the first element
            contains predictions indexed by name and the second element contains intermediate activations
            index by name. Specificaly the features of the model, features of the global model and features of
            the old model are returned. All predictions included in dictionary will be used to compute metrics.
        """
        preds, features = self.model(input)
        # If there are no models in the old_models_list, we don't compute the features for the contrastive loss
        if len(self.old_models_list) > 0:
            old_features = torch.zeros(len(self.old_models_list), *features["features"].size()).to(self.device)
            for i, old_model in enumerate(self.old_models_list):
                _, old_model_features = old_model(input)
                old_features[i] = old_model_features["features"]
            features.update({"old_features": old_features})
        if self.global_model is not None:
            _, global_model_features = self.global_model(input)
            features.update({"global_features": global_model_features["features"]})
        return preds, features

    def get_contrastive_loss(
        self, features: torch.Tensor, global_features: torch.Tensor, old_features: torch.Tensor
    ) -> torch.Tensor:
        """
        This constrastive loss is implemented based on https://github.com/QinbinLi/MOON.
        The primary idea is to enhance the similarity between the current local features and the global feature
        as positive pairs while reducing the similarity between the current local features and the previous local
        features as negative pairs.
        """
        assert len(features) == len(global_features)
        posi = self.cos_sim(features, global_features)
        logits = posi.reshape(-1, 1)
        for old_feature in old_features:
            assert len(features) == len(old_feature)
            nega = self.cos_sim(features, old_feature)
            logits = torch.cat((logits, nega.reshape(-1, 1)), dim=1)
        logits /= self.temperature
        labels = torch.zeros(features.size(0)).to(self.device).long()

        return self.ce_criterion(logits, labels)

<<<<<<< HEAD
    def set_parameters(self, parameters: NDArrays, config: Config, fitting_round: bool) -> None:
=======
    def update_after_train(self, local_steps: int, loss_dict: Dict[str, float]) -> None:
>>>>>>> a071be94
        assert isinstance(self.model, MoonModel)
        # Save the parameters of the old LOCAL model
        old_model = self.clone_and_freeze_model(self.model)
        self.old_models_list.append(old_model)
        if len(self.old_models_list) > self.len_old_models_buffer:
            self.old_models_list.pop(0)

<<<<<<< HEAD
        # Set the parameters of the model
        super().set_parameters(parameters, config, fitting_round)
=======
        return super().update_after_train(local_steps, loss_dict)
>>>>>>> a071be94

    def update_before_train(self, current_server_round: int) -> None:
        # Save the parameters of the global model
        self.global_model = self.clone_and_freeze_model(self.model)

        return super().update_before_train(current_server_round)

    def compute_loss_and_additional_losses(
        self,
        preds: Dict[str, torch.Tensor],
        features: Dict[str, torch.Tensor],
        target: torch.Tensor,
    ) -> Tuple[torch.Tensor, Dict[str, torch.Tensor]]:
        """
        Computes the loss and any additional losses given predictions of the model and ground truth data.
        For MOON, the loss is the total loss and the additional losses are the loss, contrastive loss, and total loss.

        Args:
            preds (Dict[str, torch.Tensor]): Prediction(s) of the model(s) indexed by name.
            features (Dict[str, torch.Tensor]): Feature(s) of the model(s) indexed by name.
            target (torch.Tensor): Ground truth data to evaluate predictions against.

        Returns:
            Tuple[torch.Tensor, Union[Dict[str, torch.Tensor], None]]; A tuple with:
                - The tensor for the total loss
                - A dictionary with `loss`, `contrastive_loss` and `total loss` keys and their calculated values.
        """

        loss = self.criterion(preds["prediction"], target)
        total_loss = loss.clone()
        additional_losses = {
            "loss": loss,
        }

        if self.contrastive_weight:
            contrastive_loss = self.get_contrastive_loss(
                features["features"], features["global_features"], features["old_features"]
            )
            total_loss += self.contrastive_weight * contrastive_loss
            additional_losses["contrastive_loss"] = contrastive_loss

        additional_losses["total_loss"] = total_loss

        return total_loss, additional_losses

    def compute_training_loss(
        self,
        preds: Dict[str, torch.Tensor],
        features: Dict[str, torch.Tensor],
        target: torch.Tensor,
    ) -> TrainingLosses:
        """
        Computes training loss given predictions and features of the model and ground truth data. Loss includes
        base loss plus a model contrastive loss.

        Args:
            preds (Dict[str, torch.Tensor]): Prediction(s) of the model(s) indexed by name.
                All predictions included in dictionary will be used to compute metrics.
            features: (Dict[str, torch.Tensor]): Feature(s) of the model(s) indexed by name.
            target: (torch.Tensor): Ground truth data to evaluate predictions against.

        Returns:
            TrainingLosses: an instance of TrainingLosses containing backward loss and additional losses
            indexed by name.
        """
        # If there are no old local models in the list (first pass of MOON training), we just do basic loss
        #  calculations
        if len(self.old_models_list) == 0:
            total_loss, additional_losses = super().compute_loss_and_additional_losses(preds, features, target)
        else:
            total_loss, additional_losses = self.compute_loss_and_additional_losses(preds, features, target)
        return TrainingLosses(backward=total_loss, additional_losses=additional_losses)

    def compute_evaluation_loss(
        self,
        preds: Dict[str, torch.Tensor],
        features: Dict[str, torch.Tensor],
        target: torch.Tensor,
    ) -> EvaluationLosses:
        """
        Computes evaluation loss given predictions and features of the model and ground truth data. Loss includes
        base loss plus a model contrastive loss.

        Args:
            preds (Dict[str, torch.Tensor]): Prediction(s) of the model(s) indexed by name.
                All predictions included in dictionary will be used to compute metrics.
            features: (Dict[str, torch.Tensor]): Feature(s) of the model(s) indexed by name.
            target: (torch.Tensor): Ground truth data to evaluate predictions against.

        Returns:
            EvaluationLosses: an instance of EvaluationLosses containing checkpoint loss and
                additional losses indexed by name.
        """
        # If there are no old local models in the list (first pass of MOON training), we just do basic loss
        # calculations
        if len(self.old_models_list) == 0:
            checkpoint_loss, additional_losses = super().compute_loss_and_additional_losses(preds, features, target)
        else:
            _, additional_losses = self.compute_loss_and_additional_losses(preds, features, target)
            # Note that the first parameter returned is the "total loss", which includes the contrastive loss
            # So we use the vanilla loss stored in additional losses for checkpointing.
            checkpoint_loss = additional_losses["loss"]
        return EvaluationLosses(checkpoint=checkpoint_loss, additional_losses=additional_losses)<|MERGE_RESOLUTION|>--- conflicted
+++ resolved
@@ -92,11 +92,7 @@
 
         return self.ce_criterion(logits, labels)
 
-<<<<<<< HEAD
-    def set_parameters(self, parameters: NDArrays, config: Config, fitting_round: bool) -> None:
-=======
     def update_after_train(self, local_steps: int, loss_dict: Dict[str, float]) -> None:
->>>>>>> a071be94
         assert isinstance(self.model, MoonModel)
         # Save the parameters of the old LOCAL model
         old_model = self.clone_and_freeze_model(self.model)
@@ -104,12 +100,7 @@
         if len(self.old_models_list) > self.len_old_models_buffer:
             self.old_models_list.pop(0)
 
-<<<<<<< HEAD
-        # Set the parameters of the model
-        super().set_parameters(parameters, config, fitting_round)
-=======
         return super().update_after_train(local_steps, loss_dict)
->>>>>>> a071be94
 
     def update_before_train(self, current_server_round: int) -> None:
         # Save the parameters of the global model
