from pathlib import Path
from typing import Dict, Optional, Sequence, Tuple

import torch
from flwr.common.typing import Config, NDArrays

from fl4health.checkpointing.checkpointer import TorchCheckpointer
from fl4health.clients.basic_client import BasicClient
from fl4health.losses.contrastive_loss import ContrastiveLoss
from fl4health.losses.mkmmd_loss import MkMmdLoss
from fl4health.model_bases.moon_base import MoonModel
from fl4health.utils.losses import EvaluationLosses, LossMeterType, TrainingLosses
from fl4health.utils.metrics import Metric


class MoonClient(BasicClient):
    """
    This client implements the MOON algorithm from Model-Contrastive Federated Learning. The key idea of MOON
    is to utilize the similarity between model representations to correct the local training of individual parties,
    i.e., conducting contrastive learning in model-level.
    """

    def __init__(
        self,
        data_path: Path,
        metrics: Sequence[Metric],
        device: torch.device,
        loss_meter_type: LossMeterType = LossMeterType.AVERAGE,
        temperature: float = 0.5,
        len_old_models_buffer: int = 1,
        checkpointer: Optional[TorchCheckpointer] = None,
        contrastive_weight: Optional[float] = None,
        mkmmd_loss_weights: Optional[Tuple[float, float]] = None,
    ) -> None:
        super().__init__(
            data_path=data_path,
            metrics=metrics,
            device=device,
            loss_meter_type=loss_meter_type,
            checkpointer=checkpointer,
        )
        self.contrastive_weight = contrastive_weight
        self.mkmmd_loss_weights = mkmmd_loss_weights
        self.temperature = temperature
        self.contrastive_loss = ContrastiveLoss(self.device, temperature=self.temperature)
        self.mkmmd_loss = MkMmdLoss(device=self.device, minimize_type_two_error=True).to(self.device)

        # Saving previous local models and global model at each communication round to compute contrastive loss
        self.len_old_models_buffer = len_old_models_buffer
        self.old_models_list: list[torch.nn.Module] = []
        self.global_model: torch.nn.Module

    def predict(self, input: torch.Tensor) -> Tuple[Dict[str, torch.Tensor], Dict[str, torch.Tensor]]:
        """
        Computes the prediction(s) and features of the model(s) given the input.

        Args:
            input (torch.Tensor): Inputs to be fed into the model.

        Returns:
            Tuple[Dict[str, torch.Tensor], Dict[str, torch.Tensor]]: A tuple in which the first element
            contains predictions indexed by name and the second element contains intermediate activations
            index by name. Specificaly the features of the model, features of the global model and features of
            the old model are returned. All predictions included in dictionary will be used to compute metrics.
        """
        preds, features = self.model(input)
        old_features = torch.zeros(self.len_old_models_buffer, *features["features"].size()).to(self.device)
        for i, old_model in enumerate(self.old_models_list):
            _, old_model_features = old_model(input)
            old_features[i] = old_model_features["features"]
        _, global_model_features = self.global_model(input)
        features.update({"global_features": global_model_features["features"], "old_features": old_features})
        return preds, features

    def set_parameters(self, parameters: NDArrays, config: Config) -> None:
        assert isinstance(self.model, MoonModel)
        # Save the parameters of the old local model
        old_model = self.clone_and_freeze_model(self.model)
        self.old_models_list.append(old_model)
        if len(self.old_models_list) > self.len_old_models_buffer:
            self.old_models_list.pop(0)

        # Set the parameters of the model
        super().set_parameters(parameters, config)

        # Save the parameters of the global model
        self.global_model = self.clone_and_freeze_model(self.model)

<<<<<<< HEAD
        if self.mkmmd_loss_weights:
            self.set_optimized_betas(self.mkmmd_loss, self.old_models_list[-1], self.global_model)

    def set_optimized_betas(
        self, mkmmd_loss: MkMmdLoss, old_model: torch.nn.Module, global_model: torch.nn.Module
    ) -> None:
        """Set the optimized betas for the MK-MMD loss."""
        assert isinstance(old_model, MoonModel)
        assert isinstance(global_model, MoonModel)

        old_dist = []
        global_dist = []

        # Compute the old features before aggregation and global features
        old_model.eval()
        global_model.eval()
        with torch.no_grad():
            for input, target in self.train_loader:
                input, target = input.to(self.device), target.to(self.device)
                _, old_features = old_model(input)
                _, global_features = global_model(input)
                old_dist.append(old_features["features"])
                global_dist.append(global_features["features"])

        mkmmd_loss.betas = mkmmd_loss.optimize_betas(
            X=torch.cat(old_dist, dim=0), Y=torch.cat(global_dist, dim=0), lambda_m=1e-5
        )

    def compute_loss(
        self, preds: Dict[str, torch.Tensor], features: Dict[str, torch.Tensor], target: torch.Tensor
    ) -> Losses:
=======
    def compute_loss_and_additional_losses(
        self,
        preds: Dict[str, torch.Tensor],
        features: Dict[str, torch.Tensor],
        target: torch.Tensor,
    ) -> Tuple[torch.Tensor, Dict[str, torch.Tensor]]:
>>>>>>> 375a229f
        """
        Computes the loss and any additional losses given predictions of the model and ground truth data.
        For MOON, the loss is the total loss and the additional losses are the loss, contrastive loss, and total loss.

        Args:
            preds (Dict[str, torch.Tensor]): Prediction(s) of the model(s) indexed by name.
            features (Dict[str, torch.Tensor]): Feature(s) of the model(s) indexed by name.
            target (torch.Tensor): Ground truth data to evaluate predictions against.

        Returns:
            Tuple[torch.Tensor, Union[Dict[str, torch.Tensor], None]]; A tuple with:
                - The tensor for the total loss
                - A dictionary with `loss`, `contrastive_loss` and `total loss` keys and their calculated values.
        """
<<<<<<< HEAD
        if len(self.old_models_list) == 0:
            return super().compute_loss(preds, features, target)
=======
>>>>>>> 375a229f

        loss = self.criterion(preds["prediction"], target)
        total_loss = loss.clone()
        additional_losses = {
            "loss": loss,
        }

        if self.contrastive_weight:
            contrastive_loss = self.contrastive_loss(
                features["features"], features["global_features"].unsqueeze(0), features["old_features"]
            )
            total_loss += self.contrastive_weight * contrastive_loss
            additional_losses["contrastive_loss"] = contrastive_loss
<<<<<<< HEAD
        elif self.mkmmd_loss_weights:
            min_mkmmd_loss = self.mkmmd_loss(features["features"], features["global_features"])
            max_mkmmd_loss = self.mkmmd_loss(features["features"], features["old_features"][-1])
            total_loss += self.mkmmd_loss_weights[0] * min_mkmmd_loss - self.mkmmd_loss_weights[1] * max_mkmmd_loss
            additional_losses["min_mkmmd_loss"] = min_mkmmd_loss
            additional_losses["max_mkmmd_loss"] = max_mkmmd_loss
        losses = Losses(checkpoint=loss, backward=total_loss, additional_losses=additional_losses)
        return losses
=======

        additional_losses["total_loss"] = total_loss

        return total_loss, additional_losses

    def compute_training_loss(
        self,
        preds: Dict[str, torch.Tensor],
        features: Dict[str, torch.Tensor],
        target: torch.Tensor,
    ) -> TrainingLosses:
        """
        Computes training loss given predictions and features of the model and ground truth data. Loss includes
        base loss plus a model contrastive loss.

        Args:
            preds (Dict[str, torch.Tensor]): Prediction(s) of the model(s) indexed by name.
                All predictions included in dictionary will be used to compute metrics.
            features: (Dict[str, torch.Tensor]): Feature(s) of the model(s) indexed by name.
            target: (torch.Tensor): Ground truth data to evaluate predictions against.

        Returns:
            TrainingLosses: an instance of TrainingLosses containing backward loss and additional losses
            indexed by name.
        """
        if len(self.old_models_list) == 0:
            return super().compute_training_loss(preds, features, target)

        total_loss, additional_losses = self.compute_loss_and_additional_losses(preds, features, target)
        return TrainingLosses(backward=total_loss, additional_losses=additional_losses)

    def compute_evaluation_loss(
        self,
        preds: Dict[str, torch.Tensor],
        features: Dict[str, torch.Tensor],
        target: torch.Tensor,
    ) -> EvaluationLosses:
        """
        Computes evaluation loss given predictions and features of the model and ground truth data. Loss includes
        base loss plus a model contrastive loss.

        Args:
            preds (Dict[str, torch.Tensor]): Prediction(s) of the model(s) indexed by name.
                All predictions included in dictionary will be used to compute metrics.
            features: (Dict[str, torch.Tensor]): Feature(s) of the model(s) indexed by name.
            target: (torch.Tensor): Ground truth data to evaluate predictions against.

        Returns:
            EvaluationLosses: an instance of EvaluationLosses containing checkpoint loss and
                additional losses indexed by name.
        """
        if len(self.old_models_list) == 0:
            return super().compute_evaluation_loss(preds, features, target)

        _, additional_losses = self.compute_loss_and_additional_losses(preds, features, target)
        return EvaluationLosses(checkpoint=additional_losses["loss"], additional_losses=additional_losses)
>>>>>>> 375a229f
<|MERGE_RESOLUTION|>--- conflicted
+++ resolved
@@ -72,7 +72,7 @@
         features.update({"global_features": global_model_features["features"], "old_features": old_features})
         return preds, features
 
-    def set_parameters(self, parameters: NDArrays, config: Config) -> None:
+    def get_parameters(self, config: Config) -> NDArrays:
         assert isinstance(self.model, MoonModel)
         # Save the parameters of the old local model
         old_model = self.clone_and_freeze_model(self.model)
@@ -80,13 +80,15 @@
         if len(self.old_models_list) > self.len_old_models_buffer:
             self.old_models_list.pop(0)
 
+        return super().get_parameters(config)
+
+    def set_parameters(self, parameters: NDArrays, config: Config) -> None:
         # Set the parameters of the model
         super().set_parameters(parameters, config)
 
         # Save the parameters of the global model
         self.global_model = self.clone_and_freeze_model(self.model)
 
-<<<<<<< HEAD
         if self.mkmmd_loss_weights:
             self.set_optimized_betas(self.mkmmd_loss, self.old_models_list[-1], self.global_model)
 
@@ -115,17 +117,12 @@
             X=torch.cat(old_dist, dim=0), Y=torch.cat(global_dist, dim=0), lambda_m=1e-5
         )
 
-    def compute_loss(
-        self, preds: Dict[str, torch.Tensor], features: Dict[str, torch.Tensor], target: torch.Tensor
-    ) -> Losses:
-=======
     def compute_loss_and_additional_losses(
         self,
         preds: Dict[str, torch.Tensor],
         features: Dict[str, torch.Tensor],
         target: torch.Tensor,
     ) -> Tuple[torch.Tensor, Dict[str, torch.Tensor]]:
->>>>>>> 375a229f
         """
         Computes the loss and any additional losses given predictions of the model and ground truth data.
         For MOON, the loss is the total loss and the additional losses are the loss, contrastive loss, and total loss.
@@ -140,11 +137,6 @@
                 - The tensor for the total loss
                 - A dictionary with `loss`, `contrastive_loss` and `total loss` keys and their calculated values.
         """
-<<<<<<< HEAD
-        if len(self.old_models_list) == 0:
-            return super().compute_loss(preds, features, target)
-=======
->>>>>>> 375a229f
 
         loss = self.criterion(preds["prediction"], target)
         total_loss = loss.clone()
@@ -152,22 +144,21 @@
             "loss": loss,
         }
 
-        if self.contrastive_weight:
+        if self.contrastive_weight and "old_features" in features:
             contrastive_loss = self.contrastive_loss(
                 features["features"], features["global_features"].unsqueeze(0), features["old_features"]
             )
             total_loss += self.contrastive_weight * contrastive_loss
             additional_losses["contrastive_loss"] = contrastive_loss
-<<<<<<< HEAD
-        elif self.mkmmd_loss_weights:
+
+        elif self.mkmmd_loss_weights and "old_features" in features:
             min_mkmmd_loss = self.mkmmd_loss(features["features"], features["global_features"])
             max_mkmmd_loss = self.mkmmd_loss(features["features"], features["old_features"][-1])
-            total_loss += self.mkmmd_loss_weights[0] * min_mkmmd_loss - self.mkmmd_loss_weights[1] * max_mkmmd_loss
+            total_loss += (
+                self.mkmmd_loss_weights[0] * min_mkmmd_loss.sum() - self.mkmmd_loss_weights[1] * max_mkmmd_loss.sum()
+            )
             additional_losses["min_mkmmd_loss"] = min_mkmmd_loss
             additional_losses["max_mkmmd_loss"] = max_mkmmd_loss
-        losses = Losses(checkpoint=loss, backward=total_loss, additional_losses=additional_losses)
-        return losses
-=======
 
         additional_losses["total_loss"] = total_loss
 
@@ -223,5 +214,4 @@
             return super().compute_evaluation_loss(preds, features, target)
 
         _, additional_losses = self.compute_loss_and_additional_losses(preds, features, target)
-        return EvaluationLosses(checkpoint=additional_losses["loss"], additional_losses=additional_losses)
->>>>>>> 375a229f
+        return EvaluationLosses(checkpoint=additional_losses["loss"], additional_losses=additional_losses)