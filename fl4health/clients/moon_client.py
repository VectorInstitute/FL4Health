from pathlib import Path
from typing import Dict, Optional, Sequence, Tuple

import torch
from flwr.common.typing import Config, NDArrays

from fl4health.checkpointing.checkpointer import TorchCheckpointer
from fl4health.clients.basic_client import BasicClient
from fl4health.losses.contrastive_loss import ContrastiveLoss
from fl4health.losses.mkmmd_loss import MkMmdLoss
from fl4health.model_bases.moon_base import MoonModel
from fl4health.utils.losses import EvaluationLosses, LossMeterType, TrainingLosses
from fl4health.utils.metrics import Metric


class MoonClient(BasicClient):
    """
    This client implements the MOON algorithm from Model-Contrastive Federated Learning. The key idea of MOON
    is to utilize the similarity between model representations to correct the local training of individual parties,
    i.e., conducting contrastive learning in model-level.
    """

    def __init__(
        self,
        data_path: Path,
        metrics: Sequence[Metric],
        device: torch.device,
        loss_meter_type: LossMeterType = LossMeterType.AVERAGE,
        temperature: float = 0.5,
        len_old_models_buffer: int = 1,
        checkpointer: Optional[TorchCheckpointer] = None,
        contrastive_weight: Optional[float] = None,
        mkmmd_loss_weights: Optional[Tuple[float, float]] = None,
    ) -> None:
        super().__init__(
            data_path=data_path,
            metrics=metrics,
            device=device,
            loss_meter_type=loss_meter_type,
            checkpointer=checkpointer,
        )
        self.contrastive_weight = contrastive_weight
        self.mkmmd_loss_weights = mkmmd_loss_weights
        self.temperature = temperature
        self.contrastive_loss = ContrastiveLoss(self.device, temperature=self.temperature)
        self.mkmmd_loss = MkMmdLoss(device=self.device, minimize_type_two_error=True).to(self.device)

        # Saving previous local models and global model at each communication round to compute contrastive loss
        self.len_old_models_buffer = len_old_models_buffer
        self.old_models_list: list[torch.nn.Module] = []
        self.global_model: torch.nn.Module

    def predict(self, input: torch.Tensor) -> Tuple[Dict[str, torch.Tensor], Dict[str, torch.Tensor]]:
        """
        Computes the prediction(s) and features of the model(s) given the input.

        Args:
            input (torch.Tensor): Inputs to be fed into the model.

        Returns:
            Tuple[Dict[str, torch.Tensor], Dict[str, torch.Tensor]]: A tuple in which the first element
            contains predictions indexed by name and the second element contains intermediate activations
            index by name. Specificaly the features of the model, features of the global model and features of
            the old model are returned. All predictions included in dictionary will be used to compute metrics.
        """
        preds, features = self.model(input)
<<<<<<< HEAD
=======
        # If there are no models in the old_models_list, we don't compute the features for the contrastive loss
>>>>>>> e6447739
        if len(self.old_models_list) > 0:
            old_features = torch.zeros(len(self.old_models_list), *features["features"].size()).to(self.device)
            for i, old_model in enumerate(self.old_models_list):
                _, old_model_features = old_model(input)
                old_features[i] = old_model_features["features"]
            _, global_model_features = self.global_model(input)
            features.update({"global_features": global_model_features["features"], "old_features": old_features})
        return preds, features

<<<<<<< HEAD
=======
    def get_contrastive_loss(
        self, features: torch.Tensor, global_features: torch.Tensor, old_features: torch.Tensor
    ) -> torch.Tensor:
        """
        This constrastive loss is implemented based on https://github.com/QinbinLi/MOON.
        The primary idea is to enhance the similarity between the current local features and the global feature
        as positive pairs while reducing the similarity between the current local features and the previous local
        features as negative pairs.
        """
        assert len(features) == len(global_features)
        posi = self.cos_sim(features, global_features)
        logits = posi.reshape(-1, 1)
        for old_feature in old_features:
            assert len(features) == len(old_feature)
            nega = self.cos_sim(features, old_feature)
            logits = torch.cat((logits, nega.reshape(-1, 1)), dim=1)
        logits /= self.temperature
        labels = torch.zeros(features.size(0)).to(self.device).long()

        return self.ce_criterion(logits, labels)

>>>>>>> e6447739
    def get_parameters(self, config: Config) -> NDArrays:
        assert isinstance(self.model, MoonModel)
        # Save the parameters of the old LOCAL model
        old_model = self.clone_and_freeze_model(self.model)
        self.old_models_list.append(old_model)
        if len(self.old_models_list) > self.len_old_models_buffer:
            self.old_models_list.pop(0)

        return super().get_parameters(config)

    def set_parameters(self, parameters: NDArrays, config: Config) -> None:
        # Set the parameters of the model
        super().set_parameters(parameters, config)

        # Save the parameters of the global model
        self.global_model = self.clone_and_freeze_model(self.model)

        if self.mkmmd_loss_weights and len(self.old_models_list) > 0:
            self.set_optimized_betas(self.mkmmd_loss, self.old_models_list[-1], self.global_model)

    def set_optimized_betas(
        self, mkmmd_loss: MkMmdLoss, old_model: torch.nn.Module, global_model: torch.nn.Module
    ) -> None:
        """Set the optimized betas for the MK-MMD loss."""
        assert isinstance(old_model, MoonModel)
        assert isinstance(global_model, MoonModel)

        old_dist = []
        global_dist = []

        # Compute the old features before aggregation and global features
        old_model.eval()
        global_model.eval()
        with torch.no_grad():
            for input, target in self.train_loader:
                input, target = input.to(self.device), target.to(self.device)
                _, old_features = old_model(input)
                _, global_features = global_model(input)
                old_dist.append(old_features["features"])
                global_dist.append(global_features["features"])

        mkmmd_loss.betas = mkmmd_loss.optimize_betas(
            X=torch.cat(old_dist, dim=0), Y=torch.cat(global_dist, dim=0), lambda_m=1e-5
        )

    def compute_loss_and_additional_losses(
        self,
        preds: Dict[str, torch.Tensor],
        features: Dict[str, torch.Tensor],
        target: torch.Tensor,
    ) -> Tuple[torch.Tensor, Dict[str, torch.Tensor]]:
        """
        Computes the loss and any additional losses given predictions of the model and ground truth data.
        For MOON, the loss is the total loss and the additional losses are the loss, contrastive loss, and total loss.

        Args:
            preds (Dict[str, torch.Tensor]): Prediction(s) of the model(s) indexed by name.
            features (Dict[str, torch.Tensor]): Feature(s) of the model(s) indexed by name.
            target (torch.Tensor): Ground truth data to evaluate predictions against.

        Returns:
            Tuple[torch.Tensor, Union[Dict[str, torch.Tensor], None]]; A tuple with:
                - The tensor for the total loss
                - A dictionary with `loss`, `contrastive_loss` and `total loss` keys and their calculated values.
        """

        loss = self.criterion(preds["prediction"], target)
        total_loss = loss.clone()
        additional_losses = {
            "loss": loss,
        }

        if self.contrastive_weight and "old_features" in features:
            contrastive_loss = self.contrastive_loss(
                features["features"], features["global_features"].unsqueeze(0), features["old_features"]
            )
            total_loss += self.contrastive_weight * contrastive_loss
            additional_losses["contrastive_loss"] = contrastive_loss

        elif self.mkmmd_loss_weights and "old_features" in features:
            min_mkmmd_loss = self.mkmmd_loss(features["features"], features["global_features"])
            max_mkmmd_loss = self.mkmmd_loss(features["features"], features["old_features"][-1])
            total_loss += (
                self.mkmmd_loss_weights[0] * min_mkmmd_loss.sum() - self.mkmmd_loss_weights[1] * max_mkmmd_loss.sum()
            )
            additional_losses["min_mkmmd_loss"] = min_mkmmd_loss
            additional_losses["max_mkmmd_loss"] = max_mkmmd_loss

        additional_losses["total_loss"] = total_loss

        return total_loss, additional_losses

    def compute_training_loss(
        self,
        preds: Dict[str, torch.Tensor],
        features: Dict[str, torch.Tensor],
        target: torch.Tensor,
    ) -> TrainingLosses:
        """
        Computes training loss given predictions and features of the model and ground truth data. Loss includes
        base loss plus a model contrastive loss.

        Args:
            preds (Dict[str, torch.Tensor]): Prediction(s) of the model(s) indexed by name.
                All predictions included in dictionary will be used to compute metrics.
            features: (Dict[str, torch.Tensor]): Feature(s) of the model(s) indexed by name.
            target: (torch.Tensor): Ground truth data to evaluate predictions against.

        Returns:
            TrainingLosses: an instance of TrainingLosses containing backward loss and additional losses
            indexed by name.
        """
        # If there are no old local models in the list (first pass of MOON training), we just do basic loss
        #  calculations
        if len(self.old_models_list) == 0:
            total_loss, additional_losses = super().compute_loss_and_additional_losses(preds, features, target)
        else:
            total_loss, additional_losses = self.compute_loss_and_additional_losses(preds, features, target)
        return TrainingLosses(backward=total_loss, additional_losses=additional_losses)

    def compute_evaluation_loss(
        self,
        preds: Dict[str, torch.Tensor],
        features: Dict[str, torch.Tensor],
        target: torch.Tensor,
    ) -> EvaluationLosses:
        """
        Computes evaluation loss given predictions and features of the model and ground truth data. Loss includes
        base loss plus a model contrastive loss.

        Args:
            preds (Dict[str, torch.Tensor]): Prediction(s) of the model(s) indexed by name.
                All predictions included in dictionary will be used to compute metrics.
            features: (Dict[str, torch.Tensor]): Feature(s) of the model(s) indexed by name.
            target: (torch.Tensor): Ground truth data to evaluate predictions against.

        Returns:
            EvaluationLosses: an instance of EvaluationLosses containing checkpoint loss and
                additional losses indexed by name.
        """
        # If there are no old local models in the list (first pass of MOON training), we just do basic loss
        # calculations
        if len(self.old_models_list) == 0:
            checkpoint_loss, additional_losses = super().compute_loss_and_additional_losses(preds, features, target)
        else:
            _, additional_losses = self.compute_loss_and_additional_losses(preds, features, target)
            # Note that the first parameter returned is the "total loss", which includes the contrastive loss
            # So we use the vanilla loss stored in additional losses for checkpointing.
            checkpoint_loss = additional_losses["loss"]
        return EvaluationLosses(checkpoint=checkpoint_loss, additional_losses=additional_losses)<|MERGE_RESOLUTION|>--- conflicted
+++ resolved
@@ -64,10 +64,7 @@
             the old model are returned. All predictions included in dictionary will be used to compute metrics.
         """
         preds, features = self.model(input)
-<<<<<<< HEAD
-=======
         # If there are no models in the old_models_list, we don't compute the features for the contrastive loss
->>>>>>> e6447739
         if len(self.old_models_list) > 0:
             old_features = torch.zeros(len(self.old_models_list), *features["features"].size()).to(self.device)
             for i, old_model in enumerate(self.old_models_list):
@@ -77,30 +74,6 @@
             features.update({"global_features": global_model_features["features"], "old_features": old_features})
         return preds, features
 
-<<<<<<< HEAD
-=======
-    def get_contrastive_loss(
-        self, features: torch.Tensor, global_features: torch.Tensor, old_features: torch.Tensor
-    ) -> torch.Tensor:
-        """
-        This constrastive loss is implemented based on https://github.com/QinbinLi/MOON.
-        The primary idea is to enhance the similarity between the current local features and the global feature
-        as positive pairs while reducing the similarity between the current local features and the previous local
-        features as negative pairs.
-        """
-        assert len(features) == len(global_features)
-        posi = self.cos_sim(features, global_features)
-        logits = posi.reshape(-1, 1)
-        for old_feature in old_features:
-            assert len(features) == len(old_feature)
-            nega = self.cos_sim(features, old_feature)
-            logits = torch.cat((logits, nega.reshape(-1, 1)), dim=1)
-        logits /= self.temperature
-        labels = torch.zeros(features.size(0)).to(self.device).long()
-
-        return self.ce_criterion(logits, labels)
-
->>>>>>> e6447739
     def get_parameters(self, config: Config) -> NDArrays:
         assert isinstance(self.model, MoonModel)
         # Save the parameters of the old LOCAL model
