from logging import INFO, WARNING
from pathlib import Path
from typing import Dict, Optional, Sequence, Tuple

import torch
import torch.nn as nn
from flwr.common.logger import log
from flwr.common.typing import Config, NDArrays, Scalar
from torch.nn.modules.loss import _Loss
from torch.utils.data import DataLoader

from fl4health.clients.basic_client import BasicClient
from fl4health.parameter_exchange.full_exchanger import FullParameterExchanger
from fl4health.parameter_exchange.parameter_exchanger_base import ParameterExchanger
from fl4health.utils.losses import Losses, LossMeter, LossMeterType
from fl4health.utils.metrics import Metric, MetricManager


class EvaluateClient(BasicClient):
    """
    This client implements an evaluation only flow. That is, there is no expectation of parameter exchange with the
    server past the model initialization stage. The implementing client should instantiate a global model if one is
    expected from the server, which will be loaded using the passed parameters. If a model checkpoint path is provided
    the client attempts to load a local model from the specified path.
    """

    def __init__(
        self,
        data_path: Path,
        metrics: Sequence[Metric],
        device: torch.device,
        loss_meter_type: LossMeterType = LossMeterType.AVERAGE,
        model_checkpoint_path: Optional[Path] = None,
    ) -> None:
<<<<<<< HEAD
        self._maybe_fix_random_seeds(seed)
=======
>>>>>>> 0c23aa51

        # EvaluateClient does not call BasicClient constructor and sets attributes
        # in a custom way to account for the fact it does not involve any training
        self.client_name = self.generate_hash()
        self.data_path = data_path
        self.device = device
        self.model_checkpoint_path = model_checkpoint_path
        self.metrics = metrics
        self.initialized = False

        # This data loader should be instantiated as the one on which to run evaluation
        self.global_loss_meter = LossMeter.get_meter_by_type(loss_meter_type)
        self.global_metric_manager = MetricManager(self.metrics, "global_eval_manager")
        self.local_loss_meter = LossMeter.get_meter_by_type(loss_meter_type)
        self.local_metric_manager = MetricManager(self.metrics, "local_eval_manager")

        # The attributes to be set in setup_client
        # Models corresponding to client-side and server-side checkpoints,
        # if they exist, to be evaluated on the client's dataset.
        self.data_loader: DataLoader
        self.criterion: _Loss
        self.local_model: Optional[nn.Module] = None
        self.global_model: Optional[nn.Module] = None
        self.wandb_reporter = None

    def get_parameters(self, config: Dict[str, Scalar]) -> NDArrays:
        raise ValueError("Get Parameters is not impelmented for an Evaluation-Only Client")

    def fit(self, parameters: NDArrays, config: Config) -> Tuple[NDArrays, int, Dict[str, Scalar]]:
        raise ValueError("Fit is not implemented for an Evaluation-Only Client")

    def setup_client(self, config: Config) -> None:
        """
        Set dataloaders, parameter exchangers and other attributes for the client
        """
        (data_loader,) = self.get_data_loader(config)
        self.data_loader = data_loader
        self.global_model = self.initialize_global_model(config)
        self.local_model = self.get_local_model(config)

        # The following lines are type ignored because torch datasets are not "Sized"
        # IE __len__ is considered optionally defined. In practice, it is almost always defined
        # and as such, we will make that assumption.
        self.num_samples = len(self.data_loader.dataset)  # type: ignore

        self.criterion = self.get_criterion(config)
        self.parameter_exchanger = self.get_parameter_exchanger(config)
        self.initialized = True

    def set_parameters(self, parameters: NDArrays, config: Config) -> None:
        # Sets the global model parameters transfered from the server using a parameter exchanger to coordinate how
        # parameters are set
        if len(parameters) > 0:
            # If a non-empty set of parameters are passed, then they are inserted into a global model to be evaluated.
            # If none are provided or a global model is not instantiated, then we only evaluate a local model
            assert self.global_model is not None and self.parameter_exchanger is not None
            self.parameter_exchanger.pull_parameters(parameters, self.global_model, config)
        else:
            # If no global parameters are passed then we kill a global model (if instantiated) as it is not going to
            # be initialized with trained weights.
            self.global_model = None

    def evaluate(self, parameters: NDArrays, config: Config) -> Tuple[float, int, Dict[str, Scalar]]:
        if not self.initialized:
            self.setup_client(config)

        self.set_parameters(parameters, config)
        # Make sure at least one of local or global model is not none (i.e. there is something to evaluate)
        assert self.local_model or self.global_model

        loss, metric_values = self.validate()
        # EvaluateRes should return the loss, number of examples on client, and a dictionary holding metrics
        # calculation results.
        return (
            loss,
            self.num_samples,
            metric_values,
        )

    def _handle_logging(  # type: ignore
        self, losses: Losses, metrics_dict: Dict[str, Scalar], is_global: bool
    ) -> None:
        metric_string = "\t".join([f"{key}: {str(val)}" for key, val in metrics_dict.items()])
        loss_string = "\t".join([f"{key}: {str(val)}" for key, val in losses.as_dict().items()])
        eval_prefix = "Global Model" if is_global else "Local Model"
        log(
            INFO,
            f"Client Evaluation {eval_prefix} Losses: {loss_string} \n"
            f"Client Evaluation {eval_prefix} Metrics: {metric_string}",
        )

    def validate_on_model(
        self, model: nn.Module, metric_meter: MetricManager, loss_meter: LossMeter, is_global: bool
    ) -> Tuple[Losses, Dict[str, Scalar]]:
        model.eval()
        metric_meter.clear()
        loss_meter.clear()

        with torch.no_grad():
            for inputs, targets in self.data_loader:
                inputs, targets = inputs.to(self.device), targets.to(self.device)
                preds = {"prediction": model(inputs)}
                losses = self.compute_loss(preds, {}, targets)

                metric_meter.update(preds, targets)
                loss_meter.update(losses)

        metrics = metric_meter.compute()
        losses = loss_meter.compute()
        self._handle_logging(losses, metrics, is_global)
        return losses, metrics

    def validate(self) -> Tuple[float, Dict[str, Scalar]]:
        local_loss: Optional[Losses] = None
        local_metrics: Optional[Dict[str, Scalar]] = None

        global_loss: Optional[Losses] = None
        global_metrics: Optional[Dict[str, Scalar]] = None

        if self.local_model:
            log(INFO, "Performing evaluation on local model")
            local_loss, local_metrics = self.validate_on_model(
                self.local_model, self.local_metric_manager, self.local_loss_meter, is_global=False
            )

        if self.global_model:
            log(INFO, "Performing evaluation on global model")
            global_loss, global_metrics = self.validate_on_model(
                self.global_model, self.global_metric_manager, self.global_loss_meter, is_global=True
            )

        # Store the losses in the metrics, since we can't return more than one loss.
        metrics = EvaluateClient.merge_metrics(global_metrics, local_metrics)
        if global_loss:
            metrics.update({f"global_loss_{key}": val for key, val in global_loss.as_dict().items()})
        if local_loss:
            metrics.update({f"local_loss_{key}": val for key, val in local_loss.as_dict().items()})

        # Dummy loss is returned, global and local loss values are stored in the metrics dictionary
        return float("nan"), metrics

    @staticmethod
    def merge_metrics(
        global_metrics: Optional[Dict[str, Scalar]], local_metrics: Optional[Dict[str, Scalar]]
    ) -> Dict[str, Scalar]:
        # Merge metrics if necessary
        if global_metrics:
            metrics = global_metrics
            if local_metrics:
                for metric_name, metric_value in local_metrics.items():
                    if metric_name in metrics:
                        log(
                            WARNING,
                            f"metric_name: {metric_name} already exists in dictionary. "
                            "Please ensure that this is intended behavor",
                        )
                    metrics[metric_name] = metric_value
        elif local_metrics:
            metrics = local_metrics
        else:
            raise ValueError(
                "Both metric dictionaries are None. At least one global or local model should be present."
            )
        return metrics

    def get_parameter_exchanger(self, config: Config) -> ParameterExchanger:
        """
        Parameter exchange is assumed to always be full for evaluation only clients. If there are partial weights
        exchanged during training, we assume that the checkpoint has been saved locally. However, this functionality
        may be overridden if a different exchanger is needed
        """
        return FullParameterExchanger()

    def get_data_loader(self, config: Config) -> Tuple[DataLoader]:
        """
        User defined method that returns a PyTorch DataLoader for validation
        """
        raise NotImplementedError

    def initialize_global_model(self, config: Config) -> Optional[nn.Module]:
        """
        User defined method that to initializes a global model to potentially be hydrated by parameters sent by the
        server, by default, no global model is assumed to exist unless specified by the user
        """
        return None

    def get_local_model(self, config: Config) -> Optional[nn.Module]:
        """
        Functionality for initializing a model from a local checkpoint. This can be overriden for custom behavior
        """
        # If a model checkpoint is provided, we load the checkpoint into the local model to be evaluated.
        if self.model_checkpoint_path:
            log(INFO, f"Loading model checkpoint at: {self.model_checkpoint_path.__str__()}")
            return torch.load(self.model_checkpoint_path)
        else:
            return None<|MERGE_RESOLUTION|>--- conflicted
+++ resolved
@@ -32,11 +32,6 @@
         loss_meter_type: LossMeterType = LossMeterType.AVERAGE,
         model_checkpoint_path: Optional[Path] = None,
     ) -> None:
-<<<<<<< HEAD
-        self._maybe_fix_random_seeds(seed)
-=======
->>>>>>> 0c23aa51
-
         # EvaluateClient does not call BasicClient constructor and sets attributes
         # in a custom way to account for the fact it does not involve any training
         self.client_name = self.generate_hash()
