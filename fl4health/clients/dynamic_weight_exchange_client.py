--- conflicted
+++ resolved
@@ -1,11 +1,7 @@
 import copy
 from logging import INFO
 from pathlib import Path
-<<<<<<< HEAD
 from typing import Dict, Optional, Sequence, Tuple
-=======
-from typing import Sequence
->>>>>>> 1426cbff
 
 import torch
 import torch.nn as nn
@@ -27,13 +23,9 @@
         metrics: Sequence[Metric],
         device: torch.device,
         loss_meter_type: LossMeterType = LossMeterType.AVERAGE,
-<<<<<<< HEAD
         checkpointer: Optional[TorchCheckpointer] = None,
         adaptive_exchange_percentage: bool = False,
         exchange_percentage_delta: float = 0.05,
-        seed: Optional[int] = None,
-=======
->>>>>>> 1426cbff
     ) -> None:
         """
         Dynamic weight exchange client used to exchange a dynamic subset of layers per client.
@@ -57,11 +49,7 @@
             metrics=metrics,
             device=device,
             loss_meter_type=loss_meter_type,
-<<<<<<< HEAD
             checkpointer=checkpointer,
-            seed=seed,
-=======
->>>>>>> 1426cbff
         )
         # Initial model parameters to be used in calculating weight shifts during training
         self.initial_model: nn.Module
