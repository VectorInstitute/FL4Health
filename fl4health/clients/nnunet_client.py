--- conflicted
+++ resolved
@@ -165,7 +165,7 @@
         self.max_grad_norm = max_grad_norm
         self.n_dataload_proc = n_dataload_processes
 
-        # Autoset verbose to True if console handler is on DEBUG mode
+        # Auto set verbose to True if console handler is on DEBUG mode
         self.verbose = verbose if console_handler.level >= INFO else True
 
         # Used to redirect stdout to logger
@@ -205,10 +205,6 @@
             # with sched_getaffinity (older versions of MacOS, for example). The code still won't run but mypy won't
             # complain. Workarounds like using os.cpu_count(), while not exactly the same, are possible.
             self.n_dataload_proc = min(12, len(os.sched_getaffinity(0)) - 1)  # type: ignore
-<<<<<<< HEAD
-=======
-
->>>>>>> 25fee0c5
         os.environ["nnUNet_n_proc_DA"] = str(self.n_dataload_proc)
 
         # The batchgenerators package used under the hood by the dataloaders creates an
