--- conflicted
+++ resolved
@@ -9,6 +9,7 @@
 from flwr.common.parameter import ndarrays_to_parameters, parameters_to_ndarrays
 from flwr.common.typing import Scalar
 from torch import nn
+
 
 if TYPE_CHECKING:
     from fl4health.servers.base_server import FlServer
@@ -31,7 +32,6 @@
 
 
 class BaseServerCheckpointAndStateModule:
-
     def __init__(
         self,
         model: nn.Module | None = None,
@@ -190,13 +190,6 @@
                 is returned. Otherwise, we return a None (or throw an exception).
         """
         if self.state_checkpointer is not None:
-<<<<<<< HEAD
-            if self.state_checkpointer.checkpoint_exists(state_checkpoint_name):
-                return self.state_checkpointer.load_checkpoint(state_checkpoint_name)
-            log(INFO, "State checkpointer is defined but no state checkpoint exists.")
-            return None
-        raise ValueError("Attempting to load state, but no state checkpointer is specified")
-=======
             assert self.model is not None, (
                 "Attempting to load state but self.model is None, make sure to pass the model architecture"
                 " to checkpointing module"
@@ -206,13 +199,10 @@
                 assert self.parameter_exchanger is not None
                 return ndarrays_to_parameters(self.parameter_exchanger.push_parameters(server_model))
             return None
-        else:
-            raise ValueError("Attempting to load state, but no state checkpointer is specified")
->>>>>>> c937a32f
+        raise ValueError("Attempting to load state, but no state checkpointer is specified")
 
 
 class PackingServerCheckpointAndAndStateModule(BaseServerCheckpointAndStateModule):
-
     def __init__(
         self,
         model: nn.Module | None = None,
@@ -496,7 +486,6 @@
 
 
 class NnUnetServerCheckpointAndStateModule(BaseServerCheckpointAndStateModule):
-
     def __init__(
         self,
         model: nn.Module | None = None,
