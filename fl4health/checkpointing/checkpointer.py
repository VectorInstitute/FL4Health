import os
from abc import ABC, abstractmethod
from collections.abc import Callable
from logging import ERROR, INFO, WARNING
from pathlib import Path
from typing import Any

import torch
import torch.nn as nn
from flwr.common.logger import log
from flwr.common.typing import Scalar

CheckpointScoreFunctionType = Callable[[float, dict[str, Scalar]], float]


class TorchModuleCheckpointer(ABC):
    def __init__(self, checkpoint_dir: str, checkpoint_name: str) -> None:
        """
        Basic abstract base class to handle checkpointing pytorch models. Models are saved with torch.save by default

        Args:
            checkpoint_dir (str): Directory to which the model is saved. This directory should already exist. The
                checkpointer will not create it if it does not.
            checkpoint_name (str): Name of the checkpoint to be saved.
        """
        self.checkpoint_path = os.path.join(checkpoint_dir, checkpoint_name)

    @abstractmethod
    def maybe_checkpoint(self, model: nn.Module, loss: float, metrics: dict[str, Scalar]) -> None:
        """
        Abstract method to be implemented by every TorchCheckpointer. Based on the loss and metrics provided it should
        determine whether to produce a checkpoint AND save it if applicable.

        Args:
            model (nn.Module): Model to potentially save via the checkpointer
            loss (float): Computed loss associated with the model.
            metrics (dict[str, float]): Computed metrics associated with the model.

        Raises:
            NotImplementedError: Must be implemented by the checkpointer
        """
        raise NotImplementedError("maybe_checkpoint must be implemented by inheriting classes")

    def load_checkpoint(self, path_to_checkpoint: str | None = None) -> nn.Module:
        """
        Checkpointer with the option to either specify a checkpoint path or fall back on the internal path of the
        checkpointer. The flexibility to specify a load path is useful, for example, if you are not overwriting
        checkpoints when saving and need to load a specific past checkpoint for whatever reason.

        Args:
            path_to_checkpoint (str | None, optional): If provided, the checkpoint will be loaded from this path.
                If not specified, the checkpointer will load from self.checkpoint_path. Defaults to None.

        Returns:
            nn.Module: Returns a torch module loaded from the proper checkpoint path.
        """
        if path_to_checkpoint is None:
            return torch.load(self.checkpoint_path)
        return torch.load(path_to_checkpoint)


class FunctionTorchModuleCheckpointer(TorchModuleCheckpointer):
    def __init__(
        self,
        checkpoint_dir: str,
        checkpoint_name: str,
        checkpoint_score_function: CheckpointScoreFunctionType,
        maximize: bool = False,
    ) -> None:
        """
        A general torch checkpointer base class that allows for flexible definition of how to decide when to checkpoint
        based on the loss and metrics provided. The score function should compute a score from these values and
        maximize specifies whether we are hoping to maximize or minimize that score

        Args:
            checkpoint_dir (str): Directory to which the model is saved. This directory should already exist. The
                checkpointer will not create it if it does not.
            checkpoint_name (str): Name of the checkpoint to be saved.
            checkpoint_score_function (CheckpointScoreFunctionType): Function taking in a loss value and dictionary of
                metrics and produces a score based on these.
            maximize (bool, optional): Specifies whether we're trying to minimize or maximize the score produced
                by the scoring function. Defaults to False.
        """
        super().__init__(checkpoint_dir, checkpoint_name)
        self.best_score: float | None = None
        self.checkpoint_score_function = checkpoint_score_function
        # Whether we're looking to maximize (or minimize) the score produced by the checkpoint score function
        self.maximize = maximize
        self.comparison_str = ">=" if self.maximize else "<="

    def _should_checkpoint(self, comparison_score: float) -> bool:
        """
        Compares the current score to the best previously recorded, returns true if should checkpoint and false
        otherwise. If the previous best score is None, then we always checkpoint.

        Args:
            comparison_score (float): Score that is being maximized or minimized. Will be compared against the previous
                best score seen by this checkpointer.

        Returns:
            bool: Whether or not to checkpoint the model based on the provided score
        """

        if self.best_score:
            if self.maximize:
                return self.best_score <= comparison_score
            return self.best_score >= comparison_score

        # If best score is none, then this is the first checkpoint
        return True

    def maybe_checkpoint(self, model: nn.Module, loss: float, metrics: dict[str, Scalar]) -> None:
        """
        Given the loss/metrics associated with the provided model, the checkpointer uses the scoring function to
        produce a score. This score will then be used to determine whether the model should be checkpointed or not.

        Args:
            model (nn.Module): Model that might be persisted if the scoring function determines it should be
            loss (float): Loss associated with the provided model. Will potentially contribute to checkpointing
                decision, based on the score function.
            metrics (dict[str, Scalar]): Metrics associated with the provided model. Will potentially contribute to
                the checkpointing decision, based on the score function.

        Raises:
            e: Will throw an error if there is an issue saving the model. Torch.save seems to swallow errors in this
                context, so we explicitly surface the error with a try/except.
        """
        # First we use the provided scoring function to produce a score
        comparison_score = self.checkpoint_score_function(loss, metrics)
        if self._should_checkpoint(comparison_score):
            log(
                INFO,
                f"Checkpointing the model: Current score ({comparison_score}) "
                f"{self.comparison_str} Best score ({self.best_score})",
            )
<<<<<<< HEAD
            self.best_metric = comparison_metric
            torch.save(model.state_dict(), self.best_checkpoint_path)
        else:
            log(
                INFO,
                f"Not checkpointing the model: Current metric ({comparison_metric}) is not "
                f"{self.comparison_str} Best metric ({self.best_metric})",
            )


class BestMetricCheckpointWeights(BestMetricTorchCheckpointer):
    def maybe_checkpoint(self, model: nn.Module, comparison_metric: Optional[float] = None) -> None:
        assert comparison_metric is not None
        if self._should_checkpoint(comparison_metric):
            log(
                INFO,
                f"Checkpointing the model: Current metric ({comparison_metric}) "
                f"{self.comparison_str} Best metric ({self.best_metric})",
            )
            self.best_metric = comparison_metric
            torch.save({'model_state_dict': model.state_dict()}, self.best_checkpoint_path)
=======
            self.best_score = comparison_score
            try:
                log(INFO, f"Saving checkpoint as {str(self.checkpoint_path)}")
                torch.save(model, self.checkpoint_path)
            except Exception as e:
                log(ERROR, f"Encountered the following error while saving the checkpoint: {e}")
                raise e
>>>>>>> 1866aab9
        else:
            log(
                INFO,
                f"Not checkpointing the model: Current score ({comparison_score}) is not "
                f"{self.comparison_str} Best score ({self.best_score})",
            )


class LatestTorchModuleCheckpointer(FunctionTorchModuleCheckpointer):
    def __init__(self, checkpoint_dir: str, checkpoint_name: str) -> None:
        """
        A checkpointer that always checkpoints the model, regardless of the loss/metrics provided. As such, the score
        function is essentially a dummy.

        Args:
            checkpoint_dir (str): Directory to which the model is saved. This directory should already exist. The
                checkpointer will not create it if it does not.
            checkpoint_name (str): Name of the checkpoint to be saved.
        """

        # This function is required by the parent class, but not used in the LatestTorchCheckpointer
        def null_score_function(loss: float, _: dict[str, Scalar]) -> float:
            return 0.0

        super().__init__(checkpoint_dir, checkpoint_name, null_score_function, False)

    def maybe_checkpoint(self, model: nn.Module, loss: float, _: dict[str, Scalar]) -> None:
        """
        This function is essentially a pass through, as this class always checkpoints the provided model

        Args:
            model (nn.Module): Model to be checkpointed whenever this function is called
            loss (float): Loss associated with the provided model. Will potentially contribute to checkpointing
                decision, based on the score function. NOT USED.
            metrics (dict[str, Scalar]): Metrics associated with the provided model. Will potentially contribute to
                the checkpointing decision, based on the score function. NOT USED.

        Raises:
            e: Will throw an error if there is an issue saving the model. Torch.save seems to swallow errors in this
                context, so we explicitly surface the error with a try/except.
        """
        # Always checkpoint the latest model
        log(INFO, "Saving latest checkpoint with LatestTorchCheckpointer")
        try:
            log(INFO, f"Saving checkpoint as {str(self.checkpoint_path)}")
            torch.save(model, self.checkpoint_path)
        except Exception as e:
            log(ERROR, f"Encountered the following error while saving the checkpoint: {e}")
            raise e


class BestLossTorchModuleCheckpointer(FunctionTorchModuleCheckpointer):
    def __init__(self, checkpoint_dir: str, checkpoint_name: str) -> None:
        """
        This checkpointer only uses the loss value provided to the maybe_checkpoint function to determine whether a
        checkpoint should be save. We are always attempting to minimize the loss. So maximize is always set to false

        Args:
            checkpoint_dir (str): Directory to which the model is saved. This directory should already exist. The
                checkpointer will not create it if it does not.
            checkpoint_name (str): Name of the checkpoint to be saved.
        """

        # The BestLossTorchCheckpointer just uses the provided loss to scoring checkpoints. More complicated
        # approaches may be used by other classes.
        def loss_score_function(loss: float, _: dict[str, Scalar]) -> float:
            return loss

        super().__init__(
            checkpoint_dir, checkpoint_name, checkpoint_score_function=loss_score_function, maximize=False
        )

    def maybe_checkpoint(self, model: nn.Module, loss: float, metrics: dict[str, Scalar]) -> None:
        """
        This function will decide whether to checkpoint the provided model based on the loss argument. If the provided
        loss is better than any previous losses seen by this checkpointer, the model will be saved.

        Args:
            model (nn.Module): Model that might be persisted if the scoring function determines it should be
            loss (float): Loss associated with the provided model. This value is used to determine whether to save the
                model or not.
            metrics (dict[str, Scalar]): Metrics associated with the provided model. Will not be used by this
                checkpointer.

        Raises:
            e: Will throw an error if there is an issue saving the model. Torch.save seems to swallow errors in this
                context, so we explicitly surface the error with a try/except.
        """
        # First we use the provided scoring function to produce a score
        comparison_score = self.checkpoint_score_function(loss, metrics)
        if self._should_checkpoint(comparison_score):
            log(
                INFO,
                f"Checkpointing the model: Current Loss ({comparison_score}) "
                f"{self.comparison_str} Best Loss ({self.best_score})",
            )
            self.best_score = comparison_score
            try:
                log(INFO, f"Saving checkpoint as {str(self.checkpoint_path)}")
                torch.save(model, self.checkpoint_path)
            except Exception as e:
                log(ERROR, f"Encountered the following error while saving the checkpoint: {e}")
                raise e
        else:
            log(
                INFO,
                f"Not checkpointing the model: Current Loss ({comparison_score}) is not "
                f"{self.comparison_str} Best Loss ({self.best_score})",
            )


class PerRoundStateCheckpointer:
    def __init__(self, checkpoint_dir: Path) -> None:
        """
        Base class that provides a uniform interface for loading, saving and checking if checkpoints exists.

        Args:
            checkpoint_dir (Path): Base directory to store checkpoints. This checkpoint directory MUST already exist.
            It will not be created by this state checkpointer.
        """
        log(
            WARNING,
            "Creating PerRoundCheckpointer. Currently, this functionality is still experimental and only supported "
            "for BasicClient and NnunetClient, along with their associated servers.",
        )
        self.checkpoint_dir = checkpoint_dir

    def save_checkpoint(self, checkpoint_name: str, checkpoint_dict: dict[str, Any]) -> None:
        """
        Saves checkpoint_dict to checkpoint path form from this classes checkpointer dir and the provided checkpoint
        name.


        Args:
            checkpoint_name (str): Name of the state checkpoint file.
            checkpoint_dict (dict[str, Any]): A dictionary with string keys and values of type Any representing the
                state to checkpoint.

        Raises:
            e: Will throw an error if there is an issue saving the model. Torch.save seems to swallow errors in this
                context, so we explicitly surface the error with a try/except.
        """

        checkpoint_path = os.path.join(self.checkpoint_dir, checkpoint_name)
        try:
            log(INFO, f"Saving state as {checkpoint_path}")
            torch.save(checkpoint_dict, checkpoint_path)
        except Exception as e:
            log(ERROR, f"Encountered the following error while saving the checkpoint: {e}")
            raise e

    def load_checkpoint(self, checkpoint_name: str) -> dict[str, Any]:
        """
        Loads and returns the checkpoint stored in checkpoint_dir under the provided name if it exists.
        If it doesn't exist, an assertion error will be thrown.

        Args:
            checkpoint_name (str): Name of the state checkpoint to be loaded.

        Returns:
            dict[str, Any]: A dictionary representing the checkpointed state, as loaded by torch.load.
        """

        assert self.checkpoint_exists(checkpoint_name)
        checkpoint_path = os.path.join(self.checkpoint_dir, checkpoint_name)
        log(INFO, f"Loading state from checkpoint at {checkpoint_path}")

        return torch.load(checkpoint_path)

    def checkpoint_exists(self, checkpoint_name: str, **kwargs: Any) -> bool:
        """
        Checks if a checkpoint exists at the checkpoint_dir constructed at initialization + checkpoint_name.

        Returns:
            bool: Whether or not a checkpoint exists.
        """
        if "checkpoint_path" in kwargs:
            raise ValueError(
                "Previously this checkpoint supported sending a path, but it now requires a checkpoint_name only"
            )
        checkpoint_path = os.path.join(self.checkpoint_dir, checkpoint_name)
        return os.path.exists(checkpoint_path)<|MERGE_RESOLUTION|>--- conflicted
+++ resolved
@@ -133,29 +133,6 @@
                 f"Checkpointing the model: Current score ({comparison_score}) "
                 f"{self.comparison_str} Best score ({self.best_score})",
             )
-<<<<<<< HEAD
-            self.best_metric = comparison_metric
-            torch.save(model.state_dict(), self.best_checkpoint_path)
-        else:
-            log(
-                INFO,
-                f"Not checkpointing the model: Current metric ({comparison_metric}) is not "
-                f"{self.comparison_str} Best metric ({self.best_metric})",
-            )
-
-
-class BestMetricCheckpointWeights(BestMetricTorchCheckpointer):
-    def maybe_checkpoint(self, model: nn.Module, comparison_metric: Optional[float] = None) -> None:
-        assert comparison_metric is not None
-        if self._should_checkpoint(comparison_metric):
-            log(
-                INFO,
-                f"Checkpointing the model: Current metric ({comparison_metric}) "
-                f"{self.comparison_str} Best metric ({self.best_metric})",
-            )
-            self.best_metric = comparison_metric
-            torch.save({'model_state_dict': model.state_dict()}, self.best_checkpoint_path)
-=======
             self.best_score = comparison_score
             try:
                 log(INFO, f"Saving checkpoint as {str(self.checkpoint_path)}")
@@ -163,7 +140,6 @@
             except Exception as e:
                 log(ERROR, f"Encountered the following error while saving the checkpoint: {e}")
                 raise e
->>>>>>> 1866aab9
         else:
             log(
                 INFO,
