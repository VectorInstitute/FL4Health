--- conflicted
+++ resolved
@@ -355,24 +355,14 @@
             wandb_reporter (Optional[ServerWandBReporter], optional): To be provided if the server is to log
                 information and results to a Weights and Biases account. If None is provided, no logging occurs.
                 Defaults to None.
-<<<<<<< HEAD
             checkpointer (Optional[Union[TorchCheckpointer, Sequence[TorchCheckpointer]]], optional): To be provided
                 if the server should perform server side checkpointing based on some criteria. If none, then no
                 server-side checkpointing is performed. Multiple checkpointers can also be passed in a sequence to
                 checkpoint based on multiple criteria. Defaults to None.
-=======
-            checkpointer (Optional[Union[TorchCheckpointer, Sequence
-                [TorchCheckpointer]]], optional): To be provided if the server
-                should perform server side checkpointing based on some
-                criteria. If none, then no server-side checkpointing is
-                performed. Multiple checkpointers can also be passed in a
-                sequence to checkpoint based on multiple criteria. Defaults to
-                None.
             metrics_reporter (Optional[MetricsReporter], optional): A metrics reporter instance to record the metrics
             intermediate_checkpoint_dir (Path): A directory to store and load checkpoints from for the server
                 during an FL experiment.
             server_name (Optional[str]): An optional string name to uniquely identify server.
->>>>>>> 8f0b7364
         """
         super().__init__(
             client_manager, strategy, wandb_reporter, checkpointer, metrics_reporter, server_name=server_name
