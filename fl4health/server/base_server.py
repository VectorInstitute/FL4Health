import datetime
from logging import DEBUG, INFO, WARN, WARNING
from pathlib import Path
from typing import Dict, Generic, List, Optional, Sequence, Tuple, TypeVar, Union

import torch.nn as nn
from flwr.common import EvaluateRes, Parameters
from flwr.common.logger import log
from flwr.common.parameter import parameters_to_ndarrays
from flwr.common.typing import Code, GetParametersIns, Scalar
from flwr.server.client_manager import ClientManager
from flwr.server.client_proxy import ClientProxy
from flwr.server.history import History
from flwr.server.server import EvaluateResultsAndFailures, FitResultsAndFailures, Server, evaluate_clients
from flwr.server.strategy import Strategy

from fl4health.checkpointing.checkpointer import PerRoundCheckpointer, TorchCheckpointer
from fl4health.parameter_exchange.parameter_exchanger_base import ParameterExchanger
from fl4health.reporting.base_reporter import BaseReporter
from fl4health.server.polling import poll_clients
from fl4health.strategies.strategy_with_poll import StrategyWithPolling
from fl4health.utils.config import narrow_dict_type_and_set_attribute
from fl4health.utils.metrics import TEST_LOSS_KEY, TEST_NUM_EXAMPLES_KEY, TestMetricPrefix
from fl4health.utils.parameter_extraction import get_all_model_parameters
from fl4health.utils.random import generate_hash


class FlServer(Server):
    def __init__(
        self,
        client_manager: ClientManager,
        strategy: Optional[Strategy] = None,
        reporters: Sequence[BaseReporter] | None = None,
        checkpointer: Optional[Union[TorchCheckpointer, Sequence[TorchCheckpointer]]] = None,
        server_name: Optional[str] = None,
    ) -> None:
        """
        Base Server for the library to facilitate strapping additional/useful machinery to the base flwr server.

        Args:
            client_manager (ClientManager): Determines the mechanism by which clients
                are sampled by the server, if they are to be sampled at all.
            strategy (Optional[Strategy], optional): The aggregation strategy to be
                used by the server to handle. client updates and other information
                potentially sent by the participating clients. If None the strategy is
                FedAvg as set by the flwr Server.
            reporters (Sequence[BaseReporter], optional): A sequence of FL4Health
                reporters which the server should send data to before and after each round.
            checkpointer (TorchCheckpointer | Sequence [TorchCheckpointer], optional):
                To be provided if the server should perform server side checkpointing
                based on some criteria. If none, then no server-side checkpointing is
                performed. Multiple checkpointers can also be passed in a sequence to
                checkpointer based on multiple criteria. Ensure checkpoint names are
                different for each checkpoint or they will overwrite on another.
                Defaults to None.
<<<<<<< HEAD
            server_name (Optional[str]): An optional string name to uniquely identify
                server.
=======
            checkpointer (Optional[Union[TorchCheckpointer, Sequence [TorchCheckpointer]]], optional): To be provided
                if the server should perform server side checkpointing based on some criteria. If none, then no
                server-side checkpointing is performed. Multiple checkpointers can also be passed in a sequence to
                checkpointer based on multiple criteria. Ensure checkpoint names are different for each checkpoint
                or they will overwrite on another. Defaults to None.
            metrics_reporter (Optional[MetricsReporter], optional): A metrics reporter instance to record the metrics
                during the execution. Defaults to an instance of MetricsReporter with default init parameters.
            server_name (Optional[str]): An optional string name to uniquely identify server.
>>>>>>> 02688192
        """

        super().__init__(client_manager=client_manager, strategy=strategy)
        self.checkpointer = [checkpointer] if isinstance(checkpointer, TorchCheckpointer) else checkpointer
        self.server_name = server_name if server_name is not None else generate_hash()

        self.reporters = [] if reporters is None else list(reporters)
        for r in self.reporters:
            r.initialize(id=self.server_name)

    def report_centralized_eval(self, history: History, num_rounds: int) -> None:
        if len(history.losses_centralized) == 0:
            return

        # Parse and report history for loss and metrics on centralized validation set.
        for round in range(num_rounds):
            for r in self.reporters:
                r.report(
                    {"val - loss - centralized": history.losses_centralized[round][1]},
                    round + 1,
                )
                round_metrics = {}
                for metric, vals in history.metrics_centralized.items():
                    round_metrics.update({metric: vals[round][1]})
                r.report({"eval_metrics_centralized": round_metrics}, round + 1)

    def fit(self, num_rounds: int, timeout: Optional[float]) -> Tuple[History, float]:
        """
        Run federated learning for a number of rounds.

        Args:
            num_rounds (int): Number of server rounds to run.
            timeout (Optional[float]): The amount of time in seconds that the server will wait for results from the
                clients selected to participate in federated training.

        Returns:
            Tuple[History, float]: The first element of the tuple is a history object containing the full set of
                FL training results, including things like aggregated loss and metrics.
                Tuple also contains the elapsed time in seconds for the round.
        """
        start_time = datetime.datetime.now()
        history, elapsed_time = super().fit(num_rounds, timeout)
        end_time = datetime.datetime.now()
        for r in self.reporters:
            r.report(
                {
                    "fit_elapsed_time": str(start_time - end_time),
                    "fit_start": str(start_time),
                    "fit_end": str(end_time),
                    "num_rounds": num_rounds,
                    "host_type": "server",
                }
            )

        self.report_centralized_eval(history, num_rounds)

        return history, elapsed_time

    def fit_round(
        self,
        server_round: int,
        timeout: Optional[float],
    ) -> Optional[Tuple[Optional[Parameters], Dict[str, Scalar], FitResultsAndFailures]]:
        round_start = datetime.datetime.now()
        fit_round_results = super().fit_round(server_round, timeout)
        round_end = datetime.datetime.now()

        for r in self.reporters:
            r.report(
                {"fit_round_start": str(round_start), "fit_round_end": str(round_end)},
                server_round,
            )
            if fit_round_results is not None:
                _, metrics, _ = fit_round_results
                r.report({"fit_metrics": metrics}, server_round)

        return fit_round_results

    def shutdown(self) -> None:
        for r in self.reporters:
            r.shutdown()

    def _hydrate_model_for_checkpointing(self) -> nn.Module:
        """
        This function is used for converting server parameters into a torch model that can be checkpointed. Note that
        if an inheriting class wants to do server-side checkpointing this functionality needs to be defined there.

        Raises:
            NotImplementedError: If this is called by a child class and the behavior is not defined, we throw an error.

        Returns:
            nn.Module: Should return a torch model to be checkpointed by a torch checkpointer.
        """
        # This function is used for converting server parameters into a torch model that can be checkpointed
        raise NotImplementedError()

    def _maybe_checkpoint(
        self,
        loss_aggregated: float,
        metrics_aggregated: Dict[str, Scalar],
        server_round: int,
    ) -> None:
        if self.checkpointer:
            try:
                model = self._hydrate_model_for_checkpointing()
                for checkpointer in self.checkpointer:
                    checkpointer.maybe_checkpoint(model, loss_aggregated, metrics_aggregated)
            except NotImplementedError:
                # Checkpointer is defined but there is no server-side model hydration to produce a model from the
                # server state. This is not a deal breaker, but may be unintended behavior and the user will be warned
                if server_round == 1:
                    # just log message on the first round
                    log(
                        WARNING,
                        "Server model hydration is not defined but checkpointer is defined. Not checkpointing "
                        "model. Please ensure that this is intended",
                    )
        elif server_round == 1:
            # No checkpointer, just log message on the first round
            log(
                INFO,
                "No checkpointer present. Models will not be checkpointed on server-side.",
            )

    def poll_clients_for_sample_counts(self, timeout: Optional[float]) -> List[int]:
        """
        Poll clients for sample counts from their training set, if you want to use this functionality your strategy
        needs to inherit from the StrategyWithPolling ABC and implement a configure_poll function.

        Args:
            timeout (Optional[float]): Timeout for how long the server will wait for clients to report counts. If none
                then the server waits indefinitely.

        Returns:
            List[int]: The number of training samples held by each client in the pool of available clients.
        """
        # Poll clients for sample counts, if you want to use this functionality your strategy needs to inherit from
        # the StrategyWithPolling ABC and implement a configure_poll function
        log(INFO, "Polling Clients for sample counts")
        assert isinstance(self.strategy, StrategyWithPolling)
        client_instructions = self.strategy.configure_poll(server_round=1, client_manager=self._client_manager)
        results, _ = poll_clients(
            client_instructions=client_instructions,
            max_workers=self.max_workers,
            timeout=timeout,
        )

        sample_counts: List[int] = [
            int(get_properties_res.properties["num_train_samples"]) for (_, get_properties_res) in results
        ]
        log(INFO, f"Polling complete: Retrieved {len(sample_counts)} sample counts")

        return sample_counts

    def _unpack_metrics(
        self, results: List[Tuple[ClientProxy, EvaluateRes]]
    ) -> Tuple[List[Tuple[ClientProxy, EvaluateRes]], List[Tuple[ClientProxy, EvaluateRes]]]:
        val_results = []
        test_results = []

        for client_proxy, eval_res in results:
            val_metrics = {
                k: v for k, v in eval_res.metrics.items() if not k.startswith(TestMetricPrefix.TEST_PREFIX.value)
            }
            test_metrics = {
                k: v for k, v in eval_res.metrics.items() if k.startswith(TestMetricPrefix.TEST_PREFIX.value)
            }

            if len(test_metrics) > 0:
                assert TEST_LOSS_KEY in test_metrics and TEST_NUM_EXAMPLES_KEY in test_metrics, (
                    f"'{TEST_NUM_EXAMPLES_KEY}' and '{TEST_LOSS_KEY}' keys must be present in "
                    "test_metrics dictionary for aggregation"
                )
                # Remove loss and num_examples from test_metrics if they exist
                test_loss = float(test_metrics.pop(TEST_LOSS_KEY))
                test_num_examples = int(test_metrics.pop(TEST_NUM_EXAMPLES_KEY))
                test_eval_res = EvaluateRes(eval_res.status, test_loss, test_num_examples, test_metrics)
                test_results.append((client_proxy, test_eval_res))

            val_eval_res = EvaluateRes(eval_res.status, eval_res.loss, eval_res.num_examples, val_metrics)
            val_results.append((client_proxy, val_eval_res))

        return val_results, test_results

    def _handle_result_aggregation(
        self,
        server_round: int,
        results: List[Tuple[ClientProxy, EvaluateRes]],
        failures: List[Union[Tuple[ClientProxy, EvaluateRes], BaseException]],
    ) -> Tuple[Optional[float], Dict[str, Scalar]]:
        val_results, test_results = self._unpack_metrics(results)

        # Aggregate the validation results
        val_aggregated_result: Tuple[
            Optional[float],
            Dict[str, Scalar],
        ] = self.strategy.aggregate_evaluate(server_round, val_results, failures)
        val_loss_aggregated, val_metrics_aggregated = val_aggregated_result

        # Aggregate the test results if they are present
        if len(test_results) > 0:
            test_aggregated_result: Tuple[
                Optional[float],
                Dict[str, Scalar],
            ] = self.strategy.aggregate_evaluate(server_round, test_results, failures)
            test_loss_aggregated, test_metrics_aggregated = test_aggregated_result

            for key, value in test_metrics_aggregated.items():
                val_metrics_aggregated[key] = value
            if test_loss_aggregated is not None:
                val_metrics_aggregated[f"{TestMetricPrefix.TEST_PREFIX.value} loss - aggregated"] = (
                    test_loss_aggregated
                )

        return val_loss_aggregated, val_metrics_aggregated

    def _evaluate_round(
        self,
        server_round: int,
        timeout: Optional[float],
    ) -> Optional[Tuple[Optional[float], Dict[str, Scalar], EvaluateResultsAndFailures]]:
        """Validate current global model on a number of clients."""
        # Get clients and their respective instructions from strategy
        client_instructions = self.strategy.configure_evaluate(
            server_round=server_round,
            parameters=self.parameters,
            client_manager=self._client_manager,
        )
        if not client_instructions:
            log(INFO, "evaluate_round %s: no clients selected, cancel", server_round)
            return None
        log(
            DEBUG,
            "evaluate_round %s: strategy sampled %s clients (out of %s)",
            server_round,
            len(client_instructions),
            self._client_manager.num_available(),
        )
        # Collect `evaluate` results from all clients participating in this round
        # flwr sets group_id to server_round by default, so we follow that convention
        results, failures = evaluate_clients(
            client_instructions,
            max_workers=self.max_workers,
            timeout=timeout,
            group_id=server_round,
        )
        log(
            DEBUG,
            "evaluate_round %s received %s results and %s failures for Validation",
            server_round,
            len(results),
            len(failures),
        )

        val_loss_aggregated, val_metrics_aggregated = self._handle_result_aggregation(server_round, results, failures)

        return val_loss_aggregated, val_metrics_aggregated, (results, failures)

    def evaluate_round(
        self,
        server_round: int,
        timeout: Optional[float],
    ) -> Optional[Tuple[Optional[float], Dict[str, Scalar], EvaluateResultsAndFailures]]:
        # By default the checkpointing works off of the aggregated evaluation loss from each of the clients
        # NOTE: parameter aggregation occurs **before** evaluation, so the parameters held by the server have been
        # updated prior to this function being called.
        start_time = datetime.datetime.now()
        eval_round_results = self._evaluate_round(server_round, timeout)
        end_time = datetime.datetime.now()
        if eval_round_results:
            loss_aggregated, metrics_aggregated, _ = eval_round_results
            if loss_aggregated:
                self._maybe_checkpoint(loss_aggregated, metrics_aggregated, server_round)
                # Report evaluation results
                for r in self.reporters:
                    r.report(
                        {
                            "val - loss - aggregated": loss_aggregated,
                            "round": server_round,
                            "eval_round_start": str(start_time),
                            "eval_round_end": str(end_time),
                        },
                        server_round,
                    )
                    if len(metrics_aggregated) > 0:
                        r.report(
                            {"eval_metrics_aggregated": metrics_aggregated},
                            server_round,
                        )

        return eval_round_results


ExchangerType = TypeVar("ExchangerType", bound=ParameterExchanger)


class FlServerWithCheckpointing(FlServer, Generic[ExchangerType]):
    def __init__(
        self,
        client_manager: ClientManager,
        parameter_exchanger: ExchangerType,
        model: Optional[nn.Module] = None,
        strategy: Optional[Strategy] = None,
        reporters: Sequence[BaseReporter] | None = None,
        checkpointer: Optional[Union[TorchCheckpointer, Sequence[TorchCheckpointer]]] = None,
        intermediate_server_state_dir: Optional[Path] = None,
        server_name: Optional[str] = None,
    ) -> None:
        """
        This is a standard FL server but equipped with the assumption that the parameter exchanger is capable of
        hydrating the provided server model fully such that it can be checkpointed. For custom checkpointing
        functionality, one need only override _hydrate_model_for_checkpointing. If intermediate_server_state_dir
        is not None, performs per round checkpointing.


        Args:
            client_manager (ClientManager): Determines the mechanism by which clients are sampled by the server, if
                they are to be sampled at all.
            parameter_exchanger (ExchangerType): This is the parameter exchanger to be used to hydrate the model.
            model (Optional[nn.Module]): This is the torch model to be hydrated
                by the _hydrate_model_for_checkpointing function. Defaults to None.
            strategy (Optional[Strategy], optional): The aggregation strategy to be used by the server to handle
                client updates and other information potentially sent by the participating clients. If None the
                strategy is FedAvg as set by the flwr Server.
<<<<<<< HEAD
            reporters (Sequence[BaseReporter], optional): A sequence of FL4Health
                reporters which the server should send data to before and after each round.
            checkpointer (Optional[Union[TorchCheckpointer, Sequence[TorchCheckpointer]]], optional):
                To be provided if the server should perform server side checkpointing
                based on some criteria. If none, then no server-side checkpointing is performed. Multiple checkpointers
                can also be passed in a sequence to checkpoint based on multiple criteria. Defaults to None.
=======
            wandb_reporter (Optional[ServerWandBReporter], optional): To be provided if the server is to log
                information and results to a Weights and Biases account. If None is provided, no logging occurs.
                Defaults to None.
            checkpointer (Optional[Union[TorchCheckpointer, Sequence[TorchCheckpointer]]], optional): To be provided
                if the server should perform server side checkpointing based on some criteria. If none, then no
                server-side checkpointing is performed. Multiple checkpointers can also be passed in a sequence to
                checkpoint based on multiple criteria. Defaults to None.
            metrics_reporter (Optional[MetricsReporter], optional): A metrics reporter instance to record the metrics
>>>>>>> 02688192
            intermediate_server_state_dir (Path): A directory to store and load checkpoints from for the server
                during an FL experiment.
            server_name (Optional[str]): An optional string name to uniquely identify server.
        """
        super().__init__(
            client_manager,
            strategy,
            reporters,
            checkpointer,
            server_name=server_name,
        )
        self.server_model = model
        # To facilitate model rehydration from server-side state for checkpointing
        self.parameter_exchanger = parameter_exchanger

        self.per_round_checkpointer: Union[None, PerRoundCheckpointer]

        if intermediate_server_state_dir is not None:
            log(
                WARNING,
                "intermediate_server_state_dir is not None. Creating PerRoundCheckpointer. \
                This functionality still experimental and only supported for BasicClient and NnunetClient currently.",
            )
            self.per_round_checkpointer = PerRoundCheckpointer(
                intermediate_server_state_dir, Path(f"{self.server_name}.ckpt")
            )
        else:
            self.per_round_checkpointer = None

        self.current_round: int
        self.history: History

    def _hydrate_model_for_checkpointing(self) -> nn.Module:
        assert (
            self.server_model is not None
        ), "Model hydration has been called but no server_model is defined to hydrate"
        model_ndarrays = parameters_to_ndarrays(self.parameters)
        self.parameter_exchanger.pull_parameters(model_ndarrays, self.server_model)
        return self.server_model

    def fit(self, num_rounds: int, timeout: Optional[float]) -> Tuple[History, float]:
        """
        Overrides method in parent class to call custom fit_with_per_round_checkpointing if an
        intermediate_server_state_dir is provided. Otherwise calls standard fit method.

        Args:
            num_rounds (int): The number of rounds to perform federated learning.
            timeout (Optional[float]): The timeout for clients to return results in a given FL round.

        Returns:
            Tuple[History, float]: The first element of the tuple is a history object containing the losses and
                metrics computed during training and validation. The second element of the tuple is
                the elapsed time in seconds.
        """
        if self.per_round_checkpointer is not None:
            start_time = datetime.datetime.now()
            history, elapsed_time = self.fit_with_per_epoch_checkpointing(num_rounds, timeout)
            end_time = datetime.datetime.now()
            for r in self.reporters:
                r.report(
                    {
                        "fit_elapsed_time": str(start_time - end_time),
                        "fit_start": str(start_time),
                        "fit_end": str(end_time),
                        "num_rounds": num_rounds,
                        "host_type": "server",
                    }
                )
        else:
            # parent method includes call to report metrics to wandb if specified
            history, elapsed_time = super().fit(num_rounds, timeout)

        return history, elapsed_time

    def fit_with_per_epoch_checkpointing(self, num_rounds: int, timeout: Optional[float]) -> Tuple[History, float]:
        """
        Runs federated learning for a number of rounds. Heavily based on the fit method from the base
        server provided by flower (flwr.server.server.Server) except that it is resilient to preemptions.
        It accomplishes this by checkpointing the server state each round. In the case of preemption,
        when the server is restarted it will load from the most recent checkpoint.

        Args:
            num_rounds (int): The number of rounds to perform federated learning.
            timeout (Optional[float]): The timeout for clients to return results in a given FL round.

        Returns:
            Tuple[History, float]: The first element of the tuple is a history object containing the losses and
                metrics computed during training and validation. The second element of the tuple is
                the elapsed time in seconds.
        """
        # Initialize parameters
        log(INFO, "Initializing global parameters")

        assert self.per_round_checkpointer is not None

        # if checkpoint exists, update history, server round and model accordingly
        if self.per_round_checkpointer.checkpoint_exists():
            self.load_server_state()
        else:
            log(INFO, "Initializing server state")
            self.parameters = self._get_initial_parameters(server_round=1, timeout=timeout)
            self.history = History()
            self.current_round = 1

        if self.current_round == 1:
            log(INFO, "Evaluating initial parameters")
            res = self.strategy.evaluate(0, parameters=self.parameters)
            if res is not None:
                log(
                    INFO,
                    "initial parameters (loss, other metrics): %s, %s",
                    res[0],
                    res[1],
                )
                self.history.add_loss_centralized(server_round=0, loss=res[0])
                self.history.add_metrics_centralized(server_round=0, metrics=res[1])

            # Run federated learning for num_rounds
            log(INFO, "FL starting")

        start_time = datetime.datetime.now()

        while self.current_round < (num_rounds + 1):
            # Train model and replace previous global model
            res_fit = self.fit_round(server_round=self.current_round, timeout=timeout)
            if res_fit:
                parameters_prime, fit_metrics, _ = res_fit  # fit_metrics_aggregated
                if parameters_prime:
                    self.parameters = parameters_prime
                self.history.add_metrics_distributed_fit(server_round=self.current_round, metrics=fit_metrics)

            # Evaluate model using strategy implementation
            res_cen = self.strategy.evaluate(self.current_round, parameters=self.parameters)
            if res_cen is not None:
                loss_cen, metrics_cen = res_cen
                log(
                    INFO,
                    "fit progress: (%s, %s, %s, %s)",
                    self.current_round,
                    loss_cen,
                    metrics_cen,
                    (datetime.datetime.now() - start_time).total_seconds(),
                )
                self.history.add_loss_centralized(server_round=self.current_round, loss=loss_cen)
                self.history.add_metrics_centralized(server_round=self.current_round, metrics=metrics_cen)

            # Evaluate model on a sample of available clients
            res_fed = self.evaluate_round(server_round=self.current_round, timeout=timeout)
            if res_fed:
                loss_fed, evaluate_metrics_fed, _ = res_fed
                if loss_fed:
                    self.history.add_loss_distributed(server_round=self.current_round, loss=loss_fed)
                    self.history.add_metrics_distributed(server_round=self.current_round, metrics=evaluate_metrics_fed)

            self.current_round += 1

            # Save checkpoint after training and testing
            self._hydrate_model_for_checkpointing()
            self.save_server_state()

        # Bookkeeping
        end_time = datetime.datetime.now()
        elapsed_time = end_time - start_time
        log(INFO, "FL finished in %s", str(elapsed_time))
        return self.history, elapsed_time.total_seconds()

    def save_server_state(self) -> None:
        """
        Save server checkpoint consisting of model, history, server round, metrics reporter and server name.
            This method can be overridden to add any necessary state to the checkpoint.
        """

        assert self.per_round_checkpointer is not None

        ckpt = {
            "model": self.server_model,
            "history": self.history,
            "current_round": self.current_round,
            "reporters": self.reporters,
            "server_name": self.server_name,
        }

        self.per_round_checkpointer.save_checkpoint(ckpt)

        log(
            INFO,
            f"Saving server state to checkpoint at {self.per_round_checkpointer.checkpoint_path}",
        )

    def load_server_state(self) -> None:
        """
        Load server checkpoint consisting of model, history, server name, current round and metrics reporter.
            The method can be overridden to add any necessary state when loading the checkpoint.
        """
        assert self.per_round_checkpointer is not None and self.per_round_checkpointer.checkpoint_exists()

        ckpt = self.per_round_checkpointer.load_checkpoint()

        log(
            INFO,
            f"Loading server state from checkpoint at {self.per_round_checkpointer.checkpoint_path}",
        )

        narrow_dict_type_and_set_attribute(self, ckpt, "server_name", "server_name", str)
        narrow_dict_type_and_set_attribute(self, ckpt, "current_round", "current_round", int)
        narrow_dict_type_and_set_attribute(self, ckpt, "reporters", "reporters", list[BaseReporter])
        narrow_dict_type_and_set_attribute(self, ckpt, "history", "history", History)
        narrow_dict_type_and_set_attribute(self, ckpt, "model", "parameters", nn.Module, func=get_all_model_parameters)

        self.parameters = get_all_model_parameters(ckpt["model"])


class FlServerWithInitializer(FlServer):
    def __init__(
        self,
        client_manager: ClientManager,
        strategy: Optional[Strategy] = None,
        reporters: Sequence[BaseReporter] | None = None,
        checkpointer: Optional[Union[TorchCheckpointer, Sequence[TorchCheckpointer]]] = None,
    ) -> None:
        """
        Server with an initialize hook method that is called prior to fit. Override the self.initialize method to do
        server initialization prior to training but after the clients have been created. Can be useful if the state of
        the server depends on the properties of the clients. Eg. The nnunet server requests an nnunet plans dict to be
        generated by a client if one was not provided.

        Args:
            client_manager (ClientManager): Determines the mechanism by which clients are sampled by the server, if
                they are to be sampled at all.
            strategy (Optional[Strategy], optional): The aggregation strategy to be used by the server to handle.
                client updates and other information potentially sent by the participating clients. If None the
                strategy is FedAvg as set by the flwr Server.
<<<<<<< HEAD
            reporters (Sequence[BaseReporter], optional): A sequence of FL4Health
                reporters which the server should send data to before and after each round.
            checkpointer (Optional[Union[TorchCheckpointer, Sequence
                [TorchCheckpointer]]], optional): To be provided if the server
                should perform server side checkpointing based on some
                criteria. If none, then no server-side checkpointing is
                performed. Defaults to None.
=======
            wandb_reporter (Optional[ServerWandBReporter], optional): To be provided if the server is to log
                information and results to a Weights and Biases account. If None is provided, no logging occurs.
                Defaults to None.
            checkpointer (Optional[Union[TorchCheckpointer, Sequence[TorchCheckpointer]]], optional): To be provided
                if the server should perform server side checkpointing based on some criteria. If none, then no
                server-side checkpointing is performed. Defaults to None.
            metrics_reporter (Optional[MetricsReporter], optional): A metrics reporter instance to record the metrics
                during the execution. Defaults to an instance of MetricsReporter with default init parameters.
>>>>>>> 02688192
        """
        super().__init__(client_manager, strategy, reporters, checkpointer)
        self.initialized = False

    def _get_initial_parameters(self, server_round: int, timeout: Optional[float]) -> Parameters:
        """
        Get initial parameters from one of the available clients. Same as
        parent function except we provide a config to the client when
        requesting initial parameters
        https://github.com/adap/flower/issues/3770

        Note:
            I have to use configure_fit to bypass mypy errors since
            on_fit_config is not defined in the Strategy base class. The
            downside is that configure fit will wait until enough clients for
            training are present instead of just sampling one client. I
            thought about defining a new init_config attribute but this
        """
        # Server-side parameter initialization
        parameters: Optional[Parameters] = self.strategy.initialize_parameters(client_manager=self._client_manager)
        if parameters is not None:
            log(INFO, "Using initial global parameters provided by strategy")
            return parameters

        # Get initial parameters from one of the clients
        log(INFO, "Requesting initial parameters from one random client")
        random_client = self._client_manager.sample(1)[0]
        dummy_params = Parameters([], "None")
        config = self.strategy.configure_fit(server_round, dummy_params, self._client_manager)[0][1].config
        ins = GetParametersIns(config=config)
        get_parameters_res = random_client.get_parameters(ins=ins, timeout=timeout, group_id=server_round)
        if get_parameters_res.status.code == Code.OK:
            log(INFO, "Received initial parameters from one random client")
        else:
            log(
                WARN,
                "Failed to receive initial parameters from the client." " Empty initial parameters will be used.",
            )
        return get_parameters_res.parameters

    def initialize(self, server_round: int, timeout: Optional[float] = None) -> None:
        """
        Hook method to allow the server to do some additional initialization
        prior to training. For example, NnUNetServer uses this method to ask a
        client to initialize the global nnunet plans if one is not provided in
        in the config

        Args:
            server_round (int): The current server round. This hook method is
                only called with a server_round=0 at the beginning of self.fit
            timeout (Optional[float], optional): The server's timeout
                parameter. Useful if one is requesting information from a
                client Defaults to None.
        """
        self.initialized = True

    def fit(self, num_rounds: int, timeout: Optional[float]) -> Tuple[History, float]:
        """
        Same as parent method except initialize hook method is called first
        """
        # Initialize the server
        if not self.initialized:
            self.initialize(server_round=0, timeout=timeout)

        return super().fit(num_rounds, timeout)<|MERGE_RESOLUTION|>--- conflicted
+++ resolved
@@ -53,19 +53,8 @@
                 checkpointer based on multiple criteria. Ensure checkpoint names are
                 different for each checkpoint or they will overwrite on another.
                 Defaults to None.
-<<<<<<< HEAD
             server_name (Optional[str]): An optional string name to uniquely identify
                 server.
-=======
-            checkpointer (Optional[Union[TorchCheckpointer, Sequence [TorchCheckpointer]]], optional): To be provided
-                if the server should perform server side checkpointing based on some criteria. If none, then no
-                server-side checkpointing is performed. Multiple checkpointers can also be passed in a sequence to
-                checkpointer based on multiple criteria. Ensure checkpoint names are different for each checkpoint
-                or they will overwrite on another. Defaults to None.
-            metrics_reporter (Optional[MetricsReporter], optional): A metrics reporter instance to record the metrics
-                during the execution. Defaults to an instance of MetricsReporter with default init parameters.
-            server_name (Optional[str]): An optional string name to uniquely identify server.
->>>>>>> 02688192
         """
 
         super().__init__(client_manager=client_manager, strategy=strategy)
@@ -390,23 +379,12 @@
             strategy (Optional[Strategy], optional): The aggregation strategy to be used by the server to handle
                 client updates and other information potentially sent by the participating clients. If None the
                 strategy is FedAvg as set by the flwr Server.
-<<<<<<< HEAD
             reporters (Sequence[BaseReporter], optional): A sequence of FL4Health
                 reporters which the server should send data to before and after each round.
             checkpointer (Optional[Union[TorchCheckpointer, Sequence[TorchCheckpointer]]], optional):
                 To be provided if the server should perform server side checkpointing
                 based on some criteria. If none, then no server-side checkpointing is performed. Multiple checkpointers
                 can also be passed in a sequence to checkpoint based on multiple criteria. Defaults to None.
-=======
-            wandb_reporter (Optional[ServerWandBReporter], optional): To be provided if the server is to log
-                information and results to a Weights and Biases account. If None is provided, no logging occurs.
-                Defaults to None.
-            checkpointer (Optional[Union[TorchCheckpointer, Sequence[TorchCheckpointer]]], optional): To be provided
-                if the server should perform server side checkpointing based on some criteria. If none, then no
-                server-side checkpointing is performed. Multiple checkpointers can also be passed in a sequence to
-                checkpoint based on multiple criteria. Defaults to None.
-            metrics_reporter (Optional[MetricsReporter], optional): A metrics reporter instance to record the metrics
->>>>>>> 02688192
             intermediate_server_state_dir (Path): A directory to store and load checkpoints from for the server
                 during an FL experiment.
             server_name (Optional[str]): An optional string name to uniquely identify server.
@@ -639,7 +617,6 @@
             strategy (Optional[Strategy], optional): The aggregation strategy to be used by the server to handle.
                 client updates and other information potentially sent by the participating clients. If None the
                 strategy is FedAvg as set by the flwr Server.
-<<<<<<< HEAD
             reporters (Sequence[BaseReporter], optional): A sequence of FL4Health
                 reporters which the server should send data to before and after each round.
             checkpointer (Optional[Union[TorchCheckpointer, Sequence
@@ -647,16 +624,6 @@
                 should perform server side checkpointing based on some
                 criteria. If none, then no server-side checkpointing is
                 performed. Defaults to None.
-=======
-            wandb_reporter (Optional[ServerWandBReporter], optional): To be provided if the server is to log
-                information and results to a Weights and Biases account. If None is provided, no logging occurs.
-                Defaults to None.
-            checkpointer (Optional[Union[TorchCheckpointer, Sequence[TorchCheckpointer]]], optional): To be provided
-                if the server should perform server side checkpointing based on some criteria. If none, then no
-                server-side checkpointing is performed. Defaults to None.
-            metrics_reporter (Optional[MetricsReporter], optional): A metrics reporter instance to record the metrics
-                during the execution. Defaults to an instance of MetricsReporter with default init parameters.
->>>>>>> 02688192
         """
         super().__init__(client_manager, strategy, reporters, checkpointer)
         self.initialized = False
