--- conflicted
+++ resolved
@@ -47,17 +47,9 @@
                 server side checkpointing. Must only be provided if checkpointer is also provided. Defaults to None.
             parameter_exchanger (Optional[ExchangerType]): Optional parameter exchanger to be used to hydrate the
                 model. Only used if checkpointer and model are also not None. Defaults to None.
-<<<<<<< HEAD
-            reporters (Sequence[BaseReporter], optional): A sequence of FL4Health
-                reporters which the server should send data to before and after each round.
-                model. Only used if checkpointer and model are also not None. Defaults to None.
-            server_name (Optional[str]): An optional string name to uniquely identify
-                server.
-=======
             reporters (Sequence[BaseReporter], optional): A sequence of FL4Health reporters which the server should
                 send data to before and after each round.
             server_name (Optional[str]): An optional string name to uniquely identify server.
->>>>>>> b52dae9f
         """
         assert isinstance(strategy, ModelMergeStrategy)
         assert (server_model is None and checkpointer is None and parameter_exchanger is None) or (
@@ -70,11 +62,6 @@
         self.parameter_exchanger = parameter_exchanger
         self.server_name = server_name if server_name is not None else generate_hash()
 
-<<<<<<< HEAD
-        self.server_name = server_name if server_name is not None else generate_hash()
-
-=======
->>>>>>> b52dae9f
         # Initialize reporters with server name information.
         self.reports_manager = ReportsManager(reporters)
         self.reports_manager.initialize(id=self.server_name)
@@ -94,10 +81,6 @@
             Tuple[History, float]: The first element of the tuple is a History object containing the aggregated
                 metrics returned from the clients. Tuple also contains elapsed time in seconds for round.
         """
-<<<<<<< HEAD
-=======
-
->>>>>>> b52dae9f
         self.reports_manager.report({"host_type": "server", "fit_start": datetime.datetime.now()})
 
         history = History()
