import math
from abc import ABC, abstractmethod
<<<<<<< HEAD
from logging import INFO
=======
from logging import INFO, WARN
>>>>>>> db551114
from typing import Any, List, Optional, Set, TypeVar, Union

import numpy as np
import torch
from flwr.common.logger import log

from fl4health.utils.dataset import DictionaryDataset, TensorDataset, select_by_indices

T = TypeVar("T")
D = TypeVar("D", bound=Union[TensorDataset, DictionaryDataset])


class LabelBasedSampler(ABC):

    def __init__(self, unique_labels: List[Any]) -> None:
        """
        This is an abstract class to be extended to create dataset samplers based on the class of samples.

        Args:
            unique_labels (List[Any]): The full set of labels contained in the dataset.
        """
        self.unique_labels = unique_labels
        self.num_classes = len(self.unique_labels)

    @abstractmethod
    def subsample(self, dataset: D) -> D:
        raise NotImplementedError


class MinorityLabelBasedSampler(LabelBasedSampler):
    def __init__(self, unique_labels: List[T], downsampling_ratio: float, minority_labels: Set[T]) -> None:
        """
        This class is used to subsample a dataset so the classes are distributed in a non-IID way.
        In particular, the MinorityLabelBasedSampler explicitly downsamples classes based on the
        downsampling_ratio and minority_labels args used to construct the object. Subsampling a dataset is
        accomplished by calling the subsample method and passing a BaseDataset object. This will return
        the resulting subsampled dataset.

        Args:
            unique_labels (List[T]): The full set of labels contained in the dataset.
            downsampling_ratio (float): The percentage to which the specified "minority" labels are downsampled. For
                example, if a label L has 10 examples and the downsampling_ratio is 0.2, then 8 of the datapoints with
                label L are discarded.
            minority_labels (Set[T]): The labels subject to downsampling.
        """
        super().__init__(unique_labels)
        self.downsampling_ratio = downsampling_ratio
        self.minority_labels = minority_labels

    def subsample(self, dataset: D) -> D:
        """
        Returns a new dataset where samples part of minority_labels are downsampled

        Args:
            dataset (D): Dataset to be modified, through downsampling on specified labels.

        Returns:
            D: New dataset with downsampled labels.
        """
        assert dataset.targets is not None, "A label-based sampler requires targets but this dataset has no targets"
        selected_indices_list: List[torch.Tensor] = []
        for label in self.unique_labels:
            # Get indices of samples equal to the current label
            indices_of_label = (dataset.targets == label).nonzero()
            if label in self.minority_labels:
                subsample_size = int(indices_of_label.shape[0] * self.downsampling_ratio)
                subsampled_indices = self._get_random_subsample(indices_of_label, subsample_size)
                selected_indices_list.append(subsampled_indices.squeeze())
            else:
                selected_indices_list.append(indices_of_label.squeeze())

        selected_indices = torch.cat(selected_indices_list, dim=0)

        return select_by_indices(dataset, selected_indices)

    def _get_random_subsample(self, tensor_to_subsample: torch.Tensor, subsample_size: int) -> torch.Tensor:
        """
        Given a tensor a new tensor is created by selecting a set of rows from the original tensor of
        size subsample_size

        Args:
            tensor_to_subsample (torch.Tensor): Tensor to be subsampled. Assumes that we're subsampling rows of the
                tensor
            subsample_size (int): How many rows we want to extract from the tensor.

        Returns:
            torch.Tensor: New tensor with subsampled rows
        """
        # NOTE: Assumes subsampling on rows
        tensor_size = tensor_to_subsample.shape[0]
        assert subsample_size < tensor_size
        permutation = torch.randperm(tensor_size)
        return tensor_to_subsample[permutation[:subsample_size]]


class DirichletLabelBasedSampler(LabelBasedSampler):
    def __init__(
        self,
        unique_labels: List[Any],
        hash_key: Optional[int] = None,
        sample_percentage: float = 0.5,
        beta: float = 100,
    ) -> None:
        """
        class used to subsample a dataset so the classes of samples are distributed in a non-IID way.
        In particular, the DirichletLabelBasedSampler uses a dirichlet distribution to determine the number
        of samples from each class. The sampler is constructed by passing a beta parameter that determines
        the level of heterogeneity and a sample_percentage that determines the relative size of the modified
        dataset. Subsampling a dataset is accomplished by calling the subsample method and passing a BaseDataset
        object. This will return the resulting subsampled dataset.

        NOTE: The range for beta is (0, infinity). The larger the value of beta, the more evenly the multinomial
        probability of the labels will be. The smaller beta is the more heterogeneous it is.

        np.random.dirichlet([1]*5): array([0.23645891, 0.08857052, 0.29519184, 0.2999956 , 0.07978313])
        np.random.dirichlet([1000]*5): array([0.2066252 , 0.19644968, 0.20080513, 0.19992536, 0.19619462])

        Args:
            unique_labels (List[Any]): The full set of labels contained in the dataset.
            sample_percentage (float, optional): The downsampling of the entire dataset to do. For example, if this
                value is 0.5 and the dataset is of size 100, we will end up with 50 total data points. Defaults to 0.5.
            beta (float, optional): This controls the heterogeneity of the label sampling. The smaller the beta, the
                more skewed the label assignments will be for the dataset. Defaults to 100.
            hash_key (Optional[int], optional): Seed for the random number generators and samplers. Defaults to None.
        """
        super().__init__(unique_labels)

        self.hash_key = hash_key

        self.torch_generator = None
        if self.hash_key is not None:
<<<<<<< HEAD
            log(INFO, f"Setting seed to {self.hash_key} for Numpy and Torch Generators")
            self.torch_generator = torch.Generator().manual_seed(self.hash_key)

        self.np_generator = np.random.default_rng(self.hash_key)
        self.probabilities = self.np_generator.dirichlet(np.repeat(beta, self.num_classes))
=======
            log(INFO, f"Setting seed to {self.hash_key} for the Torch and Numpy Generators")
            log(WARN, "Note that setting a hash key here will override any torch and numpy seeds that you have set")
            self.torch_generator = torch.Generator().manual_seed(self.hash_key)
            np_generator = np.random.default_rng(self.hash_key)
            self.probabilities = np_generator.dirichlet(np.repeat(beta, self.num_classes))
        else:
            self.probabilities = np.random.dirichlet(np.repeat(beta, self.num_classes))
>>>>>>> db551114
        log(INFO, f"Setting probabilities to {self.probabilities}")

        self.sample_percentage = sample_percentage

    def subsample(self, dataset: D) -> D:
        """
        Returns a new dataset where samples are selected based on a dirichlet distribution over labels

        Args:
            dataset (D): Dataset to be modified, through downsampling on specified labels.

        Returns:
            D: New dataset with downsampled labels.
        """
        assert dataset.targets is not None, "A label-based sampler requires targets but this dataset has no targets"
        assert self.sample_percentage <= 1.0

        total_num_samples = int(len(dataset) * self.sample_percentage)
        targets = dataset.targets

        class_idx_list = [torch.where(targets == target)[0].float() for target in self.unique_labels]

        num_samples_per_class = [math.ceil(prob * total_num_samples) for prob in self.probabilities]

        # For each class sample the given number of samples from the class specific indices
        # torch.multinomial is used to uniformly sample indices the size of given number of samples
        sampled_class_idx_list = [
            class_idx[
                torch.multinomial(
                    torch.ones(class_idx.size(0)), num_samples, replacement=True, generator=self.torch_generator
                )
            ]
            for class_idx, num_samples in zip(class_idx_list, num_samples_per_class)
        ]
        selected_indices = torch.cat(sampled_class_idx_list, dim=0).long()

        # Due to precision errors with previous rounding, sum of sample counts
        # may differ from total_num_samples so we resample to ensure correct count
        selected_indices = selected_indices[:total_num_samples]

        return select_by_indices(dataset, selected_indices)<|MERGE_RESOLUTION|>--- conflicted
+++ resolved
@@ -1,10 +1,6 @@
 import math
 from abc import ABC, abstractmethod
-<<<<<<< HEAD
-from logging import INFO
-=======
 from logging import INFO, WARN
->>>>>>> db551114
 from typing import Any, List, Optional, Set, TypeVar, Union
 
 import numpy as np
@@ -136,13 +132,6 @@
 
         self.torch_generator = None
         if self.hash_key is not None:
-<<<<<<< HEAD
-            log(INFO, f"Setting seed to {self.hash_key} for Numpy and Torch Generators")
-            self.torch_generator = torch.Generator().manual_seed(self.hash_key)
-
-        self.np_generator = np.random.default_rng(self.hash_key)
-        self.probabilities = self.np_generator.dirichlet(np.repeat(beta, self.num_classes))
-=======
             log(INFO, f"Setting seed to {self.hash_key} for the Torch and Numpy Generators")
             log(WARN, "Note that setting a hash key here will override any torch and numpy seeds that you have set")
             self.torch_generator = torch.Generator().manual_seed(self.hash_key)
@@ -150,7 +139,6 @@
             self.probabilities = np_generator.dirichlet(np.repeat(beta, self.num_classes))
         else:
             self.probabilities = np.random.dirichlet(np.repeat(beta, self.num_classes))
->>>>>>> db551114
         log(INFO, f"Setting probabilities to {self.probabilities}")
 
         self.sample_percentage = sample_percentage
