--- conflicted
+++ resolved
@@ -1,11 +1,7 @@
 import math
 from abc import ABC, abstractmethod
-<<<<<<< HEAD
 from logging import INFO
-from typing import Any, Dict, List, Optional, Set, TypeVar
-=======
-from typing import Any, List, Set, TypeVar, Union
->>>>>>> 7983aea0
+from typing import Any, List, Optional, Set, TypeVar, Union
 
 import numpy as np
 import torch
@@ -101,22 +97,6 @@
 
 
 class DirichletLabelBasedSampler(LabelBasedSampler):
-<<<<<<< HEAD
-    """
-    class used to subsample a dataset so the classes of samples are distributed in a non-IID way.
-    In particular, the DirichletLabelBasedSampler uses a dirichlet distribution to determine the number
-    of samples from each class. The sampler is constructed by passing a beta parameter that determines
-    the level of heterogeneity and a sample_percentage that determines the relative size of the modified
-    dataset. Subsampling a dataset is accomplished by calling the subsample method and passing a BaseDataset object.
-    This will return the resulting subsampled dataset.
-
-    NOTE: The range for beta is (0, infinity). The larger the value of beta, the more evenly the multinomial
-    probability of the labels will be. The smaller beta is the more heterogeneous it is.
-
-    np.random.dirichlet([1]*5): array([0.23645891, 0.08857052, 0.29519184, 0.2999956 , 0.07978313])
-    np.random.dirichlet([1000]*5): array([0.2066252 , 0.19644968, 0.20080513, 0.19992536, 0.19619462])
-    """
-
     def __init__(
         self,
         unique_labels: List[Any],
@@ -124,8 +104,6 @@
         sample_percentage: float = 0.5,
         beta: float = 100,
     ) -> None:
-=======
-    def __init__(self, unique_labels: List[Any], sample_percentage: float = 0.5, beta: float = 100) -> None:
         """
         class used to subsample a dataset so the classes of samples are distributed in a non-IID way.
         In particular, the DirichletLabelBasedSampler uses a dirichlet distribution to determine the number
@@ -146,8 +124,8 @@
                 value is 0.5 and the dataset is of size 100, we will end up with 50 total data points. Defaults to 0.5.
             beta (float, optional): This controls the heterogeneity of the label sampling. The smaller the beta, the
                 more skewed the label assignments will be for the dataset. Defaults to 100.
+            hash_key (Optional[int], optional): Seed for the random number generators and samplers. Defaults to None.
         """
->>>>>>> 7983aea0
         super().__init__(unique_labels)
 
         self.hash_key = hash_key
