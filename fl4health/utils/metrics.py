import copy
from abc import ABC, abstractmethod
from collections.abc import Sequence
from enum import Enum

import numpy as np
import torch
<<<<<<< HEAD
from flwr.common.typing import Optional, Scalar
from sklearn import metrics
from flwr.common.logger import log
from logging import INFO
=======
from flwr.common.typing import Metrics, Scalar
from sklearn import metrics as sklearn_metrics
from torchmetrics import Metric as TMetric

from fl4health.utils.typing import TorchPredType, TorchTargetType, TorchTransformFunction


class MetricPrefix(Enum):
    TEST_PREFIX = "test -"
    VAL_PREFIX = "val -"


TEST_NUM_EXAMPLES_KEY = f"{MetricPrefix.TEST_PREFIX.value} num_examples"
TEST_LOSS_KEY = f"{MetricPrefix.TEST_PREFIX.value} checkpoint"
>>>>>>> 1866aab9

from flamby.datasets.fed_tcga_brca import metric as c_index

class Metric(ABC):
    def __init__(self, name: str) -> None:
        """
        Base abstract Metric class to extend for metric accumulation and computation.

        Args:
            name (str): Name of the metric.
        """
        self.name = name

    @abstractmethod
    def update(self, input: torch.Tensor, target: torch.Tensor) -> None:
        """
        This method updates the state of the metric by appending the passed input and target
        pairing to their respective list.

        Args:
            input (torch.Tensor): The predictions of the model to be evaluated.
            target (torch.Tensor): The ground truth target to evaluate predictions against.

        Raises:
            NotImplementedError: To be defined in the classes extending this class.
        """
        raise NotImplementedError

    @abstractmethod
    def compute(self, name: str | None) -> Metrics:
        """
        Compute metric on accumulated input and output over updates.

        Args:
            name (str | None): Optional name used in conjunction with class attribute name
                to define key in metrics dictionary.

        Raises:
            NotImplementedError: To be defined in the classes extending this class.

        Returns:
           Metrics: A dictionary of string and Scalar representing the computed metric
                and its associated key.
        """
        raise NotImplementedError

    @abstractmethod
    def clear(self) -> None:
        """
        Resets metric.

        Raises:
            NotImplementedError: To be defined in the classes expending this class.
        """
        raise NotImplementedError


class TorchMetric(Metric):
    def __init__(self, name: str, metric: TMetric) -> None:
        """
        Thin wrapper on TorchMetric to make it compatible with our Metric interface.

        Args:
            name (str): The name of the metric.
            metric (TMetric): TorchMetric class based metric
        """
        super().__init__(name)
        self.metric = metric

    def update(self, input: torch.Tensor, target: torch.Tensor) -> None:
        """
        Updates the state of the underlying TorchMetric.

        Args:
            input (torch.Tensor): The predictions of the model to be evaluated.
            target (torch.Tensor): The ground truth target to evaluate predictions against.
        """
        self.metric.update(input, target.long())

    def compute(self, name: str | None) -> Metrics:
        """
        Compute value of underlying TorchMetric.

        Args:
            name (str | None): Optional name used in conjunction with class attribute name
                to define key in metrics dictionary.

        Returns:
           Metrics: A dictionary of string and Scalar representing the computed metric
                and its associated key.
        """
        result_key = f"{name} - {self.name}" if name is not None else self.name
        result = self.metric.compute().item()
        return {result_key: result}

    def clear(self) -> None:
        self.metric.reset()


class SimpleMetric(Metric, ABC):
    def __init__(self, name: str) -> None:
        """
        Abstract metric class with base functionality to update, compute and clear metrics.
        User needs to define __call__ method which returns metric given inputs and target.

        Args:
            name (str): Name of the metric.
        """
        super().__init__(name)
        self.accumulated_inputs: list[torch.Tensor] = []
        self.accumulated_targets: list[torch.Tensor] = []

    def update(self, input: torch.Tensor, target: torch.Tensor) -> None:
        """
        This method updates the state of the metric by appending the passed input and target
        pairing to their respective list.

        Args:
            input (torch.Tensor): The predictions of the model to be evaluated.
            target (torch.Tensor): The ground truth target to evaluate predictions against.
        """
        self.accumulated_inputs.append(input)
        self.accumulated_targets.append(target)

    def compute(self, name: str | None = None) -> Metrics:
        """
        Compute metric on accumulated input and output over updates.

        Args:
            name (str | None): Optional name used in conjunction with class attribute name
                to define key in metrics dictionary.

        Raises:
            AssertionError: Input and target lists must be non empty.

        Returns:
            Metrics: A dictionary of string and Scalar representing the computed metric
                and its associated key.
        """

        assert len(self.accumulated_inputs) > 0 and len(self.accumulated_targets) > 0
        stacked_inputs = torch.cat(self.accumulated_inputs)
        stacked_targets = torch.cat(self.accumulated_targets)
        result = self.__call__(stacked_inputs, stacked_targets)
        result_key = f"{name} - {self.name}" if name is not None else self.name

        return {result_key: result}

    def clear(self) -> None:
        """
        Resets metrics by clearing input and target lists.
        """
        self.accumulated_inputs = []
        self.accumulated_targets = []

    @abstractmethod
    def __call__(self, input: torch.Tensor, target: torch.Tensor) -> Scalar:
        """
        User defined method that calculates the desired metric given the predictions and target.

        Raises:
            NotImplementedError: User must define this method.
        """
        raise NotImplementedError


class TransformsMetric(Metric):
    def __init__(
        self,
        metric: Metric,
        pred_transforms: Sequence[TorchTransformFunction] | None = None,
        target_transforms: Sequence[TorchTransformFunction] | None = None,
    ) -> None:
        """
        A thin wrapper class to allow transforms to be applied to preds and
        targets prior to calculating metrics. Transforms are applied in the order given

        Args:
            metric (Metric): A FL4Health compatible metric
            pred_transforms (Sequence[TorchTransformFunction] | None, optional): A
                list of transform functions to apply to the model predictions before
                computing the metrics. Each callable must accept and return a torch.
                Tensor. Use partial to set other arguments.
            target_transforms (Sequence[TorchTransformFunction] | None, optional): A
                list of transform functions to apply to the targets before computing
                the metrics. Each callable must accept and return a torch.Tensor. Use
                partial to set other arguments.
        """
        self.metric = metric
        self.pred_transforms = [] if pred_transforms is None else pred_transforms
        self.target_transforms = [] if target_transforms is None else target_transforms
        super().__init__(name=self.metric.name)

    def update(self, pred: torch.Tensor, target: torch.Tensor) -> None:
        for transform in self.pred_transforms:
            pred = transform(pred)

        for transform in self.target_transforms:
            target = transform(target)

        self.metric.update(pred, target)

    def compute(self, name: str | None) -> Metrics:
        return self.metric.compute(name)

    def clear(self) -> None:
        return self.metric.clear()


class BinarySoftDiceCoefficient(SimpleMetric):
    def __init__(
        self,
        name: str = "BinarySoftDiceCoefficient",
        epsilon: float = 1.0e-7,
        spatial_dimensions: tuple[int, ...] = (2, 3, 4),
        logits_threshold: float | None = 0.5,
    ):
        """
        Binary DICE Coefficient Metric with configurable spatial dimensions and logits threshold.

        Args:
            name (str): Name of the metric.
            epsilon (float): Small float to add to denominator of DICE calculation to avoid divide by 0.
            spatial_dimensions (tuple[int, ...]): The spatial dimensions of the image within the prediction tensors.
                The default assumes that the images are 3D and have shape:
                batch_size, channel, spatial, spatial, spatial.
            logits_threshold: This is a threshold value where values above are classified as 1
                and those below are mapped to 0. If the threshold is None, then no thresholding is performed
                and a continuous or "soft" DICE coefficient is computed.
        """
        self.epsilon = epsilon
        self.spatial_dimensions = spatial_dimensions

        self.logits_threshold = logits_threshold
        super().__init__(name)

    def __call__(self, logits: torch.Tensor, target: torch.Tensor) -> Scalar:
        # Assuming the logits are to be mapped to binary. Note that this assumes the logits have already been
        # constrained to [0, 1]. The metric still functions if not, but results will be unpredictable.
        if self.logits_threshold:
            y_pred = (logits > self.logits_threshold).int()
        else:
            y_pred = logits
        intersection = (y_pred * target).sum(dim=self.spatial_dimensions)
        union = (0.5 * (y_pred + target)).sum(dim=self.spatial_dimensions)
        dice = intersection / (union + self.epsilon)
        # If both inputs are empty the dice coefficient should be equal 1
        dice[union == 0] = 1
        return torch.mean(dice).item()
    
class C_Index(Metric):
    def __init__(self, name: str = "concordance index"):
        super().__init__(name)
        
    def __call__(self, preds: torch.Tensor, target: torch.Tensor) -> Scalar:
        target = target.cpu().detach()
        preds = preds.cpu().detach()
        return c_index(target, preds)

class Accuracy(SimpleMetric):
    def __init__(self, name: str = "accuracy"):
        """
        Accuracy metric for classification tasks.

        Args:
            name (str): The name of the metric.

        """
        super().__init__(name)

    def __call__(self, logits: torch.Tensor, target: torch.Tensor) -> Scalar:
        # assuming batch first
        assert logits.shape[0] == target.shape[0]
        # Single value output, assume binary logits
        if len(logits.shape) == 1 or logits.shape[1] == 1:
            preds = (logits > 0.5).int()
        else:
            preds = torch.argmax(logits, 1)
        target = target.cpu().detach()
        preds = preds.cpu().detach()
        return sklearn_metrics.accuracy_score(target, preds)


class BalancedAccuracy(SimpleMetric):
    def __init__(self, name: str = "balanced_accuracy"):
        """
        Balanced accuracy metric for classification tasks. Used for the evaluation of imbalanced datasets.
            For more information:
            https://scikit-learn.org/stable/modules/generated/sklearn.metrics.balanced_accuracy_score.html
        """
        super().__init__(name)

    def __call__(self, logits: torch.Tensor, target: torch.Tensor) -> Scalar:
        # assuming batch first
        assert logits.shape[0] == target.shape[0]
        target = target.cpu().detach()
        logits = logits.cpu().detach()
        y_true = target.reshape(-1)
        preds = np.argmax(logits, axis=1)
        return sklearn_metrics.balanced_accuracy_score(y_true, preds)


class ROC_AUC(SimpleMetric):
    def __init__(self, name: str = "ROC_AUC score"):
        """
        Area under the Receiver Operator Curve (AUCROC) metric for classification. For more information:
        https://scikit-learn.org/stable/modules/generated/sklearn.metrics.balanced_accuracy_score.html
        """
        super().__init__(name)

    def __call__(self, logits: torch.Tensor, target: torch.Tensor) -> Scalar:
        assert logits.shape[0] == target.shape[0]
        prob = torch.nn.functional.softmax(logits, dim=1)
        prob = prob.cpu().detach()
        target = target.cpu().detach()
        y_true = target.reshape(-1)
        return sklearn_metrics.roc_auc_score(y_true, prob, average="weighted", multi_class="ovr")


class F1(SimpleMetric):
    def __init__(
        self,
        name: str = "F1 score",
        average: str | None = "weighted",
    ):
        """
        Computes the F1 score using the sklearn f1_score function. As such, the values of average correspond to
        those of that function.

        Args:
            name (str, optional): Name of the metric. Defaults to "F1 score".
            average (str | None, optional): Whether to perform averaging of the F1 scores and how. The values of
                this string corresponds to those of the sklearn f1_score function. See:
                https://scikit-learn.org/stable/modules/generated/sklearn.metrics.f1_score.html
                Defaults to "weighted".
        """
        super().__init__(name)
        self.average = average

    def __call__(self, logits: torch.Tensor, target: torch.Tensor) -> Scalar:
        assert logits.shape[0] == target.shape[0]
        target = target.cpu().detach()
        logits = logits.cpu().detach()
        y_true = target.reshape(-1)
        preds = np.argmax(logits, axis=1)
        return sklearn_metrics.f1_score(y_true, preds, average=self.average)


<<<<<<< HEAD
class MetricMeterType(Enum):
    AVERAGE = "AVERGE"
    ACCUMULATION = "ACCUMULATION"


class MetricMeter(ABC):
    def __init__(self, metrics: Sequence[Metric], name: str = "") -> None:
        self.metrics: Sequence[Metric] = metrics
        self.name: str = name

    @abstractmethod
    def update(self, input: torch.Tensor, target: torch.Tensor) -> None:
        # Update the meter with batch input and target values
        raise NotImplementedError

    @abstractmethod
    def compute(self) -> Dict[str, Scalar]:
        # Compute final metric representations based on the underlying metrics provided to the meter
        raise NotImplementedError

    def clear(self) -> None:
        raise NotImplementedError

    @classmethod
    def get_meter_by_type(cls, metrics: Sequence[Metric], meter_enum: MetricMeterType, name: str = "") -> MetricMeter:
        if meter_enum is MetricMeterType.ACCUMULATION:
            return MetricAccumulationMeter(metrics, name)
        elif meter_enum is MetricMeterType.AVERAGE:
            return MetricAverageMeter(metrics, name)
        raise ValueError(f"Unsupported Meter Type {str(meter_enum)}")


class MetricAccumulationMeter(MetricMeter):
    """
    This meter class is used to for metrics that require accumulation of input and target values. That is, they are not
    compatible with computing via weighted averages.
    """

    def __init__(self, metrics: Sequence[Metric], name: str = "") -> None:
        super().__init__(metrics, name)
        self.accumulated_inputs: List[torch.Tensor] = []
        self.accumulated_targets: List[torch.Tensor] = []

    def update(self, input: torch.Tensor, target: torch.Tensor) -> None:
        self.accumulated_inputs.append(input)
        self.accumulated_targets.append(target)

    def compute(self) -> Dict[str, Scalar]:
        metric_values = []

        for n, pair in enumerate(zip(self.accumulated_inputs, self.accumulated_targets)):
            input, target = pair
            if input.numel() % 100 == 0:
                log(INFO, f'{n}, {input.shape}, {target.shape}')
        stacked_inputs = torch.cat(self.accumulated_inputs)
        stacked_targets = torch.cat(self.accumulated_targets)
        for metric in self.metrics:
            metric_values.append(metric(stacked_inputs, stacked_targets))

        results: Dict[str, Scalar] = {
            f"{self.name}_{str(metric)}".lstrip("_"): metric_value
            for metric, metric_value in zip(self.metrics, metric_values)
        }

        return results

    def clear(self) -> None:
        self.accumulated_inputs = []
        self.accumulated_targets = []


class MetricAverageMeter(MetricMeter):
    """
    class used to compute the average of metrics iteratively evaluated over a set of prediction-target pairings.
    The constructor takes a list of type Metric. These metrics are then evaluated each time the update method is
    called with predcitions and ground truth labels. The count corresponding to each evaluation is stored to ensure
    the metrics average is accurate. The compute method is used to return a dictionairy of metrics along with their
    current values.
    """

    def __init__(self, metrics: Sequence[Metric], name: str = "") -> None:
        super().__init__(metrics, name)
        self.metric_values_history: List[List[Scalar]] = [[] for _ in range(len(self.metrics))]
        self.counts: List[int] = []

    def update(self, input: torch.Tensor, target: torch.Tensor) -> None:
        """
        Evaluate metrics and store results.
=======
class MetricManager:
    def __init__(self, metrics: Sequence[Metric], metric_manager_name: str) -> None:
>>>>>>> 1866aab9
        """
        Class to manage a set of metrics associated to a given prediction type.

        Args:
            metrics (Sequence[Metric]): List of metric to evaluate predictions on.
            metric_manager_name (str): Name of the metric manager (ie train, val, test)
        """
        self.original_metrics = metrics
        self.metric_manager_name = metric_manager_name
        self.metrics_per_prediction_type: dict[str, Sequence[Metric]] = {}

    def update(self, preds: TorchPredType, target: TorchTargetType) -> None:
        """
        Updates (or creates then updates) a list of metrics for each prediction type.

        Args:
            preds (TorchPredType): A dictionary of preds from the model
            target (TorchTargetType): The ground truth labels for the data. If
                target is a dictionary with more than one item, then each value
                in the preds dictionary is evaluated with the value that has
                the same key in the target dictionary. If target has only one
                item or is a torch.Tensor, then the same target is used for all
                predictions
        """
        if not self.metrics_per_prediction_type:
            self.metrics_per_prediction_type = {key: copy.deepcopy(self.original_metrics) for key in preds.keys()}

        # Check if there are multiple targets
        if isinstance(target, dict):
            if len(target.keys()) > 1:
                self.check_target_prediction_keys_equal(preds, target)
            else:  # There is only one target, get tensor from dict
                target = list(target.values())[0]
        for prediction_key, pred in preds.items():
            metrics_for_prediction_type = self.metrics_per_prediction_type[prediction_key]
            assert len(preds) == len(self.metrics_per_prediction_type)
            for metric_for_prediction_type in metrics_for_prediction_type:
                if isinstance(target, torch.Tensor):
                    metric_for_prediction_type.update(pred, target)
                else:
                    metric_for_prediction_type.update(pred, target[prediction_key])

    def compute(self) -> Metrics:
        """
        Computes set of metrics for each prediction type.

        Returns:
            Metrics: dictionary containing computed metrics along with string identifiers
                for each prediction type.
        """
        all_results = {}
        for metrics_key, metrics in self.metrics_per_prediction_type.items():
            for metric in metrics:
                result = metric.compute(f"{self.metric_manager_name} - {metrics_key}")
                all_results.update(result)

        return all_results

    def clear(self) -> None:
        """
        Clears metrics for each of the prediction type.
        """
        self.metrics_per_prediction_type = {}

    def check_target_prediction_keys_equal(
        self, preds: dict[str, torch.Tensor], target: dict[str, torch.Tensor]
    ) -> None:
        assert target.keys() == preds.keys(), (
            "Received a dict with multiple targets, but the keys of the "
            "targets do not match the keys of the predictions. Please pass a "
            "single target or ensure the keys between preds and target are the same"
        )<|MERGE_RESOLUTION|>--- conflicted
+++ resolved
@@ -5,18 +5,14 @@
 
 import numpy as np
 import torch
-<<<<<<< HEAD
-from flwr.common.typing import Optional, Scalar
-from sklearn import metrics
-from flwr.common.logger import log
-from logging import INFO
-=======
 from flwr.common.typing import Metrics, Scalar
 from sklearn import metrics as sklearn_metrics
 from torchmetrics import Metric as TMetric
 
 from fl4health.utils.typing import TorchPredType, TorchTargetType, TorchTransformFunction
 
+from flwr.common.logger import log
+from logging import INFO
 
 class MetricPrefix(Enum):
     TEST_PREFIX = "test -"
@@ -25,7 +21,6 @@
 
 TEST_NUM_EXAMPLES_KEY = f"{MetricPrefix.TEST_PREFIX.value} num_examples"
 TEST_LOSS_KEY = f"{MetricPrefix.TEST_PREFIX.value} checkpoint"
->>>>>>> 1866aab9
 
 from flamby.datasets.fed_tcga_brca import metric as c_index
 
@@ -374,99 +369,8 @@
         return sklearn_metrics.f1_score(y_true, preds, average=self.average)
 
 
-<<<<<<< HEAD
-class MetricMeterType(Enum):
-    AVERAGE = "AVERGE"
-    ACCUMULATION = "ACCUMULATION"
-
-
-class MetricMeter(ABC):
-    def __init__(self, metrics: Sequence[Metric], name: str = "") -> None:
-        self.metrics: Sequence[Metric] = metrics
-        self.name: str = name
-
-    @abstractmethod
-    def update(self, input: torch.Tensor, target: torch.Tensor) -> None:
-        # Update the meter with batch input and target values
-        raise NotImplementedError
-
-    @abstractmethod
-    def compute(self) -> Dict[str, Scalar]:
-        # Compute final metric representations based on the underlying metrics provided to the meter
-        raise NotImplementedError
-
-    def clear(self) -> None:
-        raise NotImplementedError
-
-    @classmethod
-    def get_meter_by_type(cls, metrics: Sequence[Metric], meter_enum: MetricMeterType, name: str = "") -> MetricMeter:
-        if meter_enum is MetricMeterType.ACCUMULATION:
-            return MetricAccumulationMeter(metrics, name)
-        elif meter_enum is MetricMeterType.AVERAGE:
-            return MetricAverageMeter(metrics, name)
-        raise ValueError(f"Unsupported Meter Type {str(meter_enum)}")
-
-
-class MetricAccumulationMeter(MetricMeter):
-    """
-    This meter class is used to for metrics that require accumulation of input and target values. That is, they are not
-    compatible with computing via weighted averages.
-    """
-
-    def __init__(self, metrics: Sequence[Metric], name: str = "") -> None:
-        super().__init__(metrics, name)
-        self.accumulated_inputs: List[torch.Tensor] = []
-        self.accumulated_targets: List[torch.Tensor] = []
-
-    def update(self, input: torch.Tensor, target: torch.Tensor) -> None:
-        self.accumulated_inputs.append(input)
-        self.accumulated_targets.append(target)
-
-    def compute(self) -> Dict[str, Scalar]:
-        metric_values = []
-
-        for n, pair in enumerate(zip(self.accumulated_inputs, self.accumulated_targets)):
-            input, target = pair
-            if input.numel() % 100 == 0:
-                log(INFO, f'{n}, {input.shape}, {target.shape}')
-        stacked_inputs = torch.cat(self.accumulated_inputs)
-        stacked_targets = torch.cat(self.accumulated_targets)
-        for metric in self.metrics:
-            metric_values.append(metric(stacked_inputs, stacked_targets))
-
-        results: Dict[str, Scalar] = {
-            f"{self.name}_{str(metric)}".lstrip("_"): metric_value
-            for metric, metric_value in zip(self.metrics, metric_values)
-        }
-
-        return results
-
-    def clear(self) -> None:
-        self.accumulated_inputs = []
-        self.accumulated_targets = []
-
-
-class MetricAverageMeter(MetricMeter):
-    """
-    class used to compute the average of metrics iteratively evaluated over a set of prediction-target pairings.
-    The constructor takes a list of type Metric. These metrics are then evaluated each time the update method is
-    called with predcitions and ground truth labels. The count corresponding to each evaluation is stored to ensure
-    the metrics average is accurate. The compute method is used to return a dictionairy of metrics along with their
-    current values.
-    """
-
-    def __init__(self, metrics: Sequence[Metric], name: str = "") -> None:
-        super().__init__(metrics, name)
-        self.metric_values_history: List[List[Scalar]] = [[] for _ in range(len(self.metrics))]
-        self.counts: List[int] = []
-
-    def update(self, input: torch.Tensor, target: torch.Tensor) -> None:
-        """
-        Evaluate metrics and store results.
-=======
 class MetricManager:
     def __init__(self, metrics: Sequence[Metric], metric_manager_name: str) -> None:
->>>>>>> 1866aab9
         """
         Class to manage a set of metrics associated to a given prediction type.
 
