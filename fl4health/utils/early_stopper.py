from __future__ import annotations

from pathlib import Path
<<<<<<< HEAD
from typing import TYPE_CHECKING, Any

from flwr.common.logger import log
from torch import nn
from torch.optim import Optimizer
from torch.optim.lr_scheduler import LRScheduler

from fl4health.checkpointing.checkpointer import PerRoundStateCheckpointer
from fl4health.metrics.metric_managers import MetricManager
from fl4health.reporting.reports_manager import ReportsManager
from fl4health.utils.logging import LoggingMode
from fl4health.utils.losses import TrainingLosses
from fl4health.utils.snapshotter import (
    AbstractSnapshotter,
    LRSchedulerSnapshotter,
    NumberSnapshotter,
    OptimizerSnapshotter,
    SerializableObjectSnapshotter,
    T,
    TorchModuleSnapshotter,
)
=======
from typing import TYPE_CHECKING
>>>>>>> c937a32f


if TYPE_CHECKING:
    from fl4health.clients.basic_client import BasicClient

from fl4health.checkpointing.state_checkpointer import ClientStateCheckpointer
from fl4health.utils.logging import LoggingMode


class EarlyStopper:
    def __init__(
        self,
        client: BasicClient,
        train_loop_checkpoint_dir: Path,
        patience: int | None = 1,
        interval_steps: int = 5,
    ) -> None:
        """
        Early stopping class is a plugin for the client that allows to stop local training based on the validation
        loss. At each training step this class saves the best state of the client and restores it if the client is
        stopped. If the client starts to overfit, the early stopper will stop the training process and restore the best
        state of the client before sending the model to the server.

        Args:
            client (BasicClient): The client to be monitored.
            train_loop_checkpoint_dir (Path): Directory to checkpoint the "best" state seen so far.
            patience (int, optional): Number of validation cycles to wait before stopping the training. If it is equal
                to None client never stops, but still loads the best state before sending the model to the server.
                Defaults to 1.
            interval_steps (int): Specifies the frequency, in terms of training intervals, at which the early
                stopping mechanism should evaluate the validation loss. Defaults to 5.
        """
        self.client = client

        self.patience = patience
        self.count_down = patience
        self.interval_steps = interval_steps

        # Early stopper uses a default name for the state
        checkpoint_name = f"temp_{self.client.client_name}.pt"

        self.state_checkpointer = ClientStateCheckpointer(
            checkpoint_dir=train_loop_checkpoint_dir, checkpoint_name=checkpoint_name
        )

<<<<<<< HEAD
    def save_snapshot(self) -> None:
        """Creates a snapshot of the client state and if ``snapshot_ckpt`` is given, saves it to the checkpoint."""
        for attr, (snapshotter_function, expected_type) in self.snapshot_attrs.items():
            self.snapshot_ckpt.update(snapshotter_function.save(attr, expected_type))

        if self.checkpointer is not None:
            log(
                INFO,
                f"Saving client best state to checkpoint at {self.checkpointer.checkpoint_dir} "
                f"with name {self.checkpoint_name}.",
            )
            self.checkpointer.save_checkpoint(self.checkpoint_name, self.snapshot_ckpt)
            self.snapshot_ckpt.clear()

        else:
            log(
                WARNING,
                "Checkpointing directory is not provided. Client best state will be kept in the memory.",
            )
            self.snapshot_ckpt = copy.deepcopy(self.snapshot_ckpt)
=======
        self.best_score: float | None = None
>>>>>>> c937a32f

    def load_snapshot(self, attributes: list[str] | None = None) -> None:
        """
        Load the best snapshot of the client state from the checkpoint directory.

        Args:
            attributes (list[str] | None, optional): List of attributes to load from the checkpoint.
                If None, all attributes as defined in ``state_checkpointer`` are loaded. Defaults to None.
        """
<<<<<<< HEAD
        assert self.checkpointer.checkpoint_exists(self.checkpoint_name) or self.snapshot_ckpt != {}, (
            "No checkpoint to load"
        )

        if attributes is None:
            attributes = list(self.snapshot_attrs.keys())

        log(INFO, f"Loading client best state {attributes} from checkpoint at {self.checkpointer.checkpoint_dir}")

        if self.checkpointer.checkpoint_exists(self.checkpoint_name):
            self.snapshot_ckpt = self.checkpointer.load_checkpoint(self.checkpoint_name)

        for attr in attributes:
            snapshotter, expected_type = self.snapshot_attrs[attr]
            snapshotter.load(self.snapshot_ckpt, attr, expected_type)
=======
        # Load the best snapshot, and update self.client with the values
        self.state_checkpointer.maybe_load_client_state(self.client, attributes)
>>>>>>> c937a32f

    def should_stop(self, steps: int) -> bool:
        """
        Determine if the client should stop training based on early stopping criteria.

        Args:
            steps (int): Number of steps since the start of the training.

        Returns:
            bool: True if training should stop, otherwise False.
        """
        if steps % self.interval_steps != 0:
            return False

        val_loss, _ = self.client._fully_validate_or_test(
            loader=self.client.val_loader,
            loss_meter=self.client.val_loss_meter,
            metric_manager=self.client.val_metric_manager,
            logging_mode=LoggingMode.EARLY_STOP_VALIDATION,
            include_losses_in_metrics=False,
        )

        if val_loss is None:
            return False

        if self.best_score is None or val_loss < self.best_score:
            self.best_score = val_loss
            self.count_down = self.patience
            self.state_checkpointer.save_client_state(self.client)
            return False

        if self.count_down is not None:
            self.count_down -= 1
            if self.count_down <= 0:
                return True

        return False<|MERGE_RESOLUTION|>--- conflicted
+++ resolved
@@ -1,31 +1,7 @@
 from __future__ import annotations
 
 from pathlib import Path
-<<<<<<< HEAD
-from typing import TYPE_CHECKING, Any
-
-from flwr.common.logger import log
-from torch import nn
-from torch.optim import Optimizer
-from torch.optim.lr_scheduler import LRScheduler
-
-from fl4health.checkpointing.checkpointer import PerRoundStateCheckpointer
-from fl4health.metrics.metric_managers import MetricManager
-from fl4health.reporting.reports_manager import ReportsManager
-from fl4health.utils.logging import LoggingMode
-from fl4health.utils.losses import TrainingLosses
-from fl4health.utils.snapshotter import (
-    AbstractSnapshotter,
-    LRSchedulerSnapshotter,
-    NumberSnapshotter,
-    OptimizerSnapshotter,
-    SerializableObjectSnapshotter,
-    T,
-    TorchModuleSnapshotter,
-)
-=======
 from typing import TYPE_CHECKING
->>>>>>> c937a32f
 
 
 if TYPE_CHECKING:
@@ -71,30 +47,7 @@
             checkpoint_dir=train_loop_checkpoint_dir, checkpoint_name=checkpoint_name
         )
 
-<<<<<<< HEAD
-    def save_snapshot(self) -> None:
-        """Creates a snapshot of the client state and if ``snapshot_ckpt`` is given, saves it to the checkpoint."""
-        for attr, (snapshotter_function, expected_type) in self.snapshot_attrs.items():
-            self.snapshot_ckpt.update(snapshotter_function.save(attr, expected_type))
-
-        if self.checkpointer is not None:
-            log(
-                INFO,
-                f"Saving client best state to checkpoint at {self.checkpointer.checkpoint_dir} "
-                f"with name {self.checkpoint_name}.",
-            )
-            self.checkpointer.save_checkpoint(self.checkpoint_name, self.snapshot_ckpt)
-            self.snapshot_ckpt.clear()
-
-        else:
-            log(
-                WARNING,
-                "Checkpointing directory is not provided. Client best state will be kept in the memory.",
-            )
-            self.snapshot_ckpt = copy.deepcopy(self.snapshot_ckpt)
-=======
         self.best_score: float | None = None
->>>>>>> c937a32f
 
     def load_snapshot(self, attributes: list[str] | None = None) -> None:
         """
@@ -104,26 +57,8 @@
             attributes (list[str] | None, optional): List of attributes to load from the checkpoint.
                 If None, all attributes as defined in ``state_checkpointer`` are loaded. Defaults to None.
         """
-<<<<<<< HEAD
-        assert self.checkpointer.checkpoint_exists(self.checkpoint_name) or self.snapshot_ckpt != {}, (
-            "No checkpoint to load"
-        )
-
-        if attributes is None:
-            attributes = list(self.snapshot_attrs.keys())
-
-        log(INFO, f"Loading client best state {attributes} from checkpoint at {self.checkpointer.checkpoint_dir}")
-
-        if self.checkpointer.checkpoint_exists(self.checkpoint_name):
-            self.snapshot_ckpt = self.checkpointer.load_checkpoint(self.checkpoint_name)
-
-        for attr in attributes:
-            snapshotter, expected_type = self.snapshot_attrs[attr]
-            snapshotter.load(self.snapshot_ckpt, attr, expected_type)
-=======
         # Load the best snapshot, and update self.client with the values
         self.state_checkpointer.maybe_load_client_state(self.client, attributes)
->>>>>>> c937a32f
 
     def should_stop(self, steps: int) -> bool:
         """
